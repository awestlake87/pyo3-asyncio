--- conflicted
+++ resolved
@@ -1,12 +1,6 @@
 mod tokio_run_forever;
 
 fn main() {
-<<<<<<< HEAD
     pyo3::prepare_freethreaded_python();
-
-    pyo3_asyncio::tokio::init_multi_thread();
-
-=======
->>>>>>> 2d315cf2
     tokio_run_forever::test_main();
 }