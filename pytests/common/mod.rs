<<<<<<< HEAD
use std::{convert::TryFrom, future::Future, thread, time::Duration};
=======
use std::{thread, time::Duration};
>>>>>>> e78aaa82

use pyo3::prelude::*;

pub(super) const TEST_MOD: &'static str = r#"
import asyncio 

async def py_sleep(duration):
    await asyncio.sleep(duration)

async def sleep_for_1s(sleep_for):
    await sleep_for(1)
"#;

<<<<<<< HEAD
pub(super) fn test_py_future(
    py: Python,
) -> PyResult<impl Future<Output = PyResult<()>> + Send + 'static> {
    let test_mod: PyObject =
        PyModule::from_code(py, TEST_MOD, "test_rust_coroutine/test_mod.py", "test_mod")?.into();

    Ok(async move {
        Python::with_gil(|py| {
            pyo3_asyncio::PyFuture::try_from(
                test_mod
                    .call_method1(py, "py_sleep", (1.into_py(py),))?
                    .as_ref(py),
            )
        })?
        .await?;
        Ok(())
    })
=======
pub(super) async fn test_into_future() -> PyResult<()> {
    let fut = Python::with_gil(|py| {
        let test_mod =
            PyModule::from_code(py, TEST_MOD, "test_rust_coroutine/test_mod.py", "test_mod")?;

        pyo3_asyncio::into_future(test_mod.call_method1("py_sleep", (1.into_py(py),))?)
    })?;

    fut.await?;

    Ok(())
>>>>>>> e78aaa82
}

pub(super) fn test_blocking_sleep() -> PyResult<()> {
    thread::sleep(Duration::from_secs(1));
    Ok(())
}

pub(super) async fn test_other_awaitables() -> PyResult<()> {
    let fut = Python::with_gil(|py| {
        let functools = py.import("functools")?;
        let time = py.import("time")?;

        // spawn a blocking sleep in the threadpool executor - returns a task, not a coroutine
        let task = pyo3_asyncio::get_event_loop(py).call_method1(
            "run_in_executor",
            (
                py.None(),
                functools.call_method1("partial", (time.getattr("sleep")?, 1))?,
            ),
        )?;

        pyo3_asyncio::into_future(task)
    })?;

    fut.await?;

    Ok(())
}

pub(super) fn test_init_twice() -> PyResult<()> {
    // try_init has already been called in test main - ensure a second call doesn't mess the other
    // tests up
    Python::with_gil(|py| pyo3_asyncio::try_init(py))?;

    Ok(())
}<|MERGE_RESOLUTION|>--- conflicted
+++ resolved
@@ -1,9 +1,6 @@
-<<<<<<< HEAD
-use std::{convert::TryFrom, future::Future, thread, time::Duration};
-=======
-use std::{thread, time::Duration};
->>>>>>> e78aaa82
+use std::{convert::TryFrom, thread, time::Duration};
 
+use futures::prelude::*;
 use pyo3::prelude::*;
 
 pub(super) const TEST_MOD: &'static str = r#"
@@ -16,37 +13,26 @@
     await sleep_for(1)
 "#;
 
-<<<<<<< HEAD
-pub(super) fn test_py_future(
-    py: Python,
-) -> PyResult<impl Future<Output = PyResult<()>> + Send + 'static> {
-    let test_mod: PyObject =
-        PyModule::from_code(py, TEST_MOD, "test_rust_coroutine/test_mod.py", "test_mod")?.into();
+pub(super) async fn test_py_future() -> PyResult<()> {
+    Python::with_gil(|py| -> PyResult<_> {
+        let test_mod: PyObject =
+            PyModule::from_code(py, TEST_MOD, "test_rust_coroutine/test_mod.py", "test_mod")?
+                .into();
 
-    Ok(async move {
-        Python::with_gil(|py| {
-            pyo3_asyncio::PyFuture::try_from(
-                test_mod
-                    .call_method1(py, "py_sleep", (1.into_py(py),))?
-                    .as_ref(py),
-            )
-        })?
-        .await?;
-        Ok(())
-    })
-=======
-pub(super) async fn test_into_future() -> PyResult<()> {
-    let fut = Python::with_gil(|py| {
-        let test_mod =
-            PyModule::from_code(py, TEST_MOD, "test_rust_coroutine/test_mod.py", "test_mod")?;
+        Ok(async move {
+            Python::with_gil(|py| {
+                pyo3_asyncio::PyFuture::try_from(
+                    test_mod
+                        .call_method1(py, "py_sleep", (1.into_py(py),))?
+                        .as_ref(py),
+                )
+            })?
+            .await?;
 
-        pyo3_asyncio::into_future(test_mod.call_method1("py_sleep", (1.into_py(py),))?)
-    })?;
-
-    fut.await?;
-
-    Ok(())
->>>>>>> e78aaa82
+            Ok(())
+        })
+    })?
+    .await
 }
 
 pub(super) fn test_blocking_sleep() -> PyResult<()> {
