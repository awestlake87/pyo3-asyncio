--- conflicted
+++ resolved
@@ -1,10 +1,6 @@
 mod common;
 
-<<<<<<< HEAD
-use std::{convert::TryFrom, future::Future, time::Duration};
-=======
-use std::time::Duration;
->>>>>>> e78aaa82
+use std::{convert::TryFrom, time::Duration};
 
 use async_std::task;
 use pyo3::{prelude::*, wrap_pyfunction};
@@ -19,36 +15,6 @@
     })
 }
 
-<<<<<<< HEAD
-fn test_into_coroutine(
-    py: Python,
-) -> PyResult<impl Future<Output = PyResult<()>> + Send + 'static> {
-    let sleeper_mod: Py<PyModule> = PyModule::new(py, "rust_sleeper")?.into();
-
-    sleeper_mod
-        .as_ref(py)
-        .add_wrapped(wrap_pyfunction!(sleep_for))?;
-
-    let test_mod: PyObject = PyModule::from_code(
-        py,
-        common::TEST_MOD,
-        "test_rust_coroutine/test_mod.py",
-        "test_mod",
-    )?
-    .into();
-
-    Ok(async move {
-        Python::with_gil(|py| {
-            pyo3_asyncio::PyFuture::try_from(
-                test_mod
-                    .call_method1(py, "sleep_for_1s", (sleeper_mod.getattr(py, "sleep_for")?,))?
-                    .as_ref(py),
-            )
-        })?
-        .await?;
-        Ok(())
-    })
-=======
 #[pyo3_asyncio::async_std::test]
 async fn test_into_coroutine() -> PyResult<()> {
     let fut = Python::with_gil(|py| {
@@ -71,7 +37,6 @@
     fut.await?;
 
     Ok(())
->>>>>>> e78aaa82
 }
 
 #[pyo3_asyncio::async_std::test]
@@ -81,17 +46,10 @@
 
     task::sleep(Duration::from_secs(1)).await;
 
-<<<<<<< HEAD
-        Python::with_gil(|py| {
-            pyo3_asyncio::PyFuture::try_from(asyncio.as_ref(py).call_method1("sleep", (1.0,))?)
-        })?
-        .await?;
-=======
     Python::with_gil(|py| {
-        pyo3_asyncio::into_future(asyncio.as_ref(py).call_method1("sleep", (1.0,))?)
+        pyo3_asyncio::PyFuture::try_from(asyncio.as_ref(py).call_method1("sleep", (1.0,))?)
     })?
     .await?;
->>>>>>> e78aaa82
 
     Ok(())
 }
@@ -102,8 +60,8 @@
 }
 
 #[pyo3_asyncio::async_std::test]
-async fn test_into_future() -> PyResult<()> {
-    common::test_into_future().await
+async fn test_py_future() -> PyResult<()> {
+    common::test_py_future().await
 }
 
 #[pyo3_asyncio::async_std::test]
@@ -116,50 +74,7 @@
     common::test_init_twice()
 }
 
-<<<<<<< HEAD
-fn main() {
-    test_main(
-        "PyO3 Asyncio Test Suite",
-        vec![
-            Test::new_async(
-                "test_async_sleep".into(),
-                Python::with_gil(|py| {
-                    test_async_sleep(py)
-                        .map_err(|e| {
-                            e.print_and_set_sys_last_vars(py);
-                        })
-                        .unwrap()
-                }),
-            ),
-            new_sync_test("test_blocking_sleep".into(), || {
-                common::test_blocking_sleep();
-                Ok(())
-            }),
-            Test::new_async(
-                "test_into_coroutine".into(),
-                Python::with_gil(|py| {
-                    test_into_coroutine(py)
-                        .map_err(|e| {
-                            e.print_and_set_sys_last_vars(py);
-                        })
-                        .unwrap()
-                }),
-            ),
-            Test::new_async(
-                "test_into_future".into(),
-                Python::with_gil(|py| {
-                    common::test_py_future(py)
-                        .map_err(|e| {
-                            e.print_and_set_sys_last_vars(py);
-                        })
-                        .unwrap()
-                }),
-            ),
-        ],
-    )
-=======
 #[pyo3_asyncio::async_std::main]
 async fn main() -> pyo3::PyResult<()> {
     pyo3_asyncio::testing::main().await
->>>>>>> e78aaa82
 }