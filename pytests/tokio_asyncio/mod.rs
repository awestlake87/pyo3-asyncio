use std::{rc::Rc, time::Duration};

use pyo3::{prelude::*, types::PyType, wrap_pyfunction};

use crate::common;

#[pyfunction]
#[allow(deprecated)]
fn sleep_into_coroutine(py: Python, secs: &PyAny) -> PyResult<PyObject> {
    let secs = secs.extract()?;

    pyo3_asyncio::tokio::into_coroutine(py, async move {
        tokio::time::sleep(Duration::from_secs(secs)).await;
        Python::with_gil(|py| Ok(py.None()))
    })
}

#[pyfunction]
fn sleep<'p>(py: Python<'p>, secs: &'p PyAny) -> PyResult<&'p PyAny> {
    let secs = secs.extract()?;

    pyo3_asyncio::tokio::future_into_py(py, async move {
        tokio::time::sleep(Duration::from_secs(secs)).await;
        Python::with_gil(|py| Ok(py.None()))
    })
}

#[pyo3_asyncio::tokio::test]
async fn test_into_coroutine() -> PyResult<()> {
    let fut = Python::with_gil(|py| {
        let sleeper_mod = PyModule::new(py, "rust_sleeper")?;

        sleeper_mod.add_wrapped(wrap_pyfunction!(sleep_into_coroutine))?;

        let test_mod = PyModule::from_code(
            py,
            common::TEST_MOD,
            "test_into_coroutine_mod.py",
            "test_into_coroutine_mod",
        )?;

        pyo3_asyncio::tokio::into_future(test_mod.call_method1(
            "sleep_for_1s",
            (sleeper_mod.getattr("sleep_into_coroutine")?,),
        )?)
    })?;

    fut.await?;

    Ok(())
}

#[pyo3_asyncio::tokio::test]
async fn test_future_into_py() -> PyResult<()> {
    let fut = Python::with_gil(|py| {
        let sleeper_mod = PyModule::new(py, "rust_sleeper")?;

        sleeper_mod.add_wrapped(wrap_pyfunction!(sleep))?;

        let test_mod = PyModule::from_code(
            py,
            common::TEST_MOD,
            "test_future_into_py_mod.py",
            "test_future_into_py_mod",
        )?;

        pyo3_asyncio::tokio::into_future(
            test_mod.call_method1("sleep_for_1s", (sleeper_mod.getattr("sleep")?,))?,
        )
    })?;

    fut.await?;

    Ok(())
}

#[pyo3_asyncio::tokio::test]
async fn test_async_sleep() -> PyResult<()> {
    let asyncio =
        Python::with_gil(|py| py.import("asyncio").map(|asyncio| PyObject::from(asyncio)))?;

    tokio::time::sleep(Duration::from_secs(1)).await;

    Python::with_gil(|py| {
        pyo3_asyncio::tokio::into_future(asyncio.as_ref(py).call_method1("sleep", (1.0,))?)
    })?
    .await?;

    Ok(())
}

#[pyo3_asyncio::tokio::test]
fn test_blocking_sleep() -> PyResult<()> {
    common::test_blocking_sleep()
}

#[pyo3_asyncio::tokio::test]
async fn test_into_future() -> PyResult<()> {
    common::test_into_future(Python::with_gil(|py| {
        pyo3_asyncio::tokio::get_current_loop(py).unwrap().into()
    }))
    .await
}

#[pyo3_asyncio::tokio::test]
async fn test_into_future_0_13() -> PyResult<()> {
    common::test_into_future_0_13().await
}

#[pyo3_asyncio::tokio::test]
async fn test_other_awaitables() -> PyResult<()> {
    common::test_other_awaitables(Python::with_gil(|py| {
        pyo3_asyncio::tokio::get_current_loop(py).unwrap().into()
    }))
    .await
}

#[pyo3_asyncio::tokio::test]
fn test_init_tokio_twice() -> PyResult<()> {
    // tokio has already been initialized in test main. call these functions to
    // make sure they don't cause problems with the other tests.
    pyo3_asyncio::tokio::init_multi_thread_once();
    pyo3_asyncio::tokio::init_current_thread_once();

    Ok(())
}

#[pyo3_asyncio::tokio::test]
fn test_local_future_into_py(event_loop: PyObject) -> PyResult<()> {
    tokio::task::LocalSet::new().block_on(pyo3_asyncio::tokio::get_runtime(), async {
        Python::with_gil(|py| {
            let non_send_secs = Rc::new(1);

            let py_future = pyo3_asyncio::tokio::local_future_into_py_with_loop(
                event_loop.as_ref(py),
                async move {
                    tokio::time::sleep(Duration::from_secs(*non_send_secs)).await;
                    Ok(Python::with_gil(|py| py.None()))
                },
            )?;

            pyo3_asyncio::into_future_with_loop(event_loop.as_ref(py), py_future)
        })?
        .await?;

        Ok(())
    })
}

#[pyo3_asyncio::tokio::test]
<<<<<<< HEAD
async fn test_panic() -> PyResult<()> {
    let fut = Python::with_gil(|py| -> PyResult<_> {
        pyo3_asyncio::tokio::into_future(pyo3_asyncio::tokio::future_into_py(py, async {
            panic!("this panic was intentional!")
        })?)
    })?;

    match fut.await {
        Ok(_) => panic!("coroutine should panic"),
        Err(e) => Python::with_gil(|py| {
            if e.is_instance::<pyo3_asyncio::err::RustPanic>(py) {
                Ok(())
            } else {
                panic!("expected RustPanic err")
            }
        }),
    }
=======
async fn test_cancel() -> PyResult<()> {
    let py_future = Python::with_gil(|py| {
        pyo3_asyncio::tokio::into_coroutine(py, async {
            tokio::time::sleep(Duration::from_secs(1)).await;
            Ok(Python::with_gil(|py| py.None()))
        })
    })?;

    if let Err(e) = Python::with_gil(|py| -> PyResult<_> {
        py_future.as_ref(py).call_method0("cancel")?;
        pyo3_asyncio::into_future(py_future.as_ref(py))
    })?
    .await
    {
        Python::with_gil(|py| -> PyResult<()> {
            assert!(py
                .import("asyncio.exceptions")?
                .getattr("CancelledError")?
                .downcast::<PyType>()
                .unwrap()
                .is_instance(e.pvalue(py))?);
            Ok(())
        })?;
    } else {
        panic!("expected CancelledError");
    }

    Ok(())
>>>>>>> 6a2bec92
}<|MERGE_RESOLUTION|>--- conflicted
+++ resolved
@@ -148,7 +148,6 @@
 }
 
 #[pyo3_asyncio::tokio::test]
-<<<<<<< HEAD
 async fn test_panic() -> PyResult<()> {
     let fut = Python::with_gil(|py| -> PyResult<_> {
         pyo3_asyncio::tokio::into_future(pyo3_asyncio::tokio::future_into_py(py, async {
@@ -166,18 +165,21 @@
             }
         }),
     }
-=======
+}
+
+#[pyo3_asyncio::tokio::test]
 async fn test_cancel() -> PyResult<()> {
-    let py_future = Python::with_gil(|py| {
-        pyo3_asyncio::tokio::into_coroutine(py, async {
+    let py_future = Python::with_gil(|py| -> PyResult<PyObject> {
+        Ok(pyo3_asyncio::tokio::future_into_py(py, async {
             tokio::time::sleep(Duration::from_secs(1)).await;
             Ok(Python::with_gil(|py| py.None()))
-        })
+        })?
+        .into())
     })?;
 
     if let Err(e) = Python::with_gil(|py| -> PyResult<_> {
         py_future.as_ref(py).call_method0("cancel")?;
-        pyo3_asyncio::into_future(py_future.as_ref(py))
+        pyo3_asyncio::tokio::into_future(py_future.as_ref(py))
     })?
     .await
     {
@@ -195,5 +197,4 @@
     }
 
     Ok(())
->>>>>>> 6a2bec92
 }