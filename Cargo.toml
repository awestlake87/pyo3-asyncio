--- conflicted
+++ resolved
@@ -18,10 +18,10 @@
 
 [features]
 async-std-runtime = ["async-std"]
-attributes = ["pyo3-asyncio-macros"]
-testing = ["clap"]
+attributes = ["pyo3-asyncio-macros", "inventory"]
+testing = ["clap", "inventory"]
 tokio-runtime = ["tokio"]
-unstable-streams = []
+unstable-streams = ["async-channel"]
 default = []
 
 [package.metadata.docs.rs]
@@ -103,19 +103,14 @@
 required-features = ["tokio-runtime", "testing"]
 
 [dependencies]
-<<<<<<< HEAD
+async-channel = { version = "1.6", optional = true }
 clap = { version = "3.1.5", optional = true }
-=======
-async-channel = "1.6"
-clap = { version = "2.33", optional = true }
->>>>>>> 2c30686d
 futures = "0.3"
-inventory = "0.2"
+inventory = { version = "0.2", optional = true }
 once_cell = "1.5"
 pin-project-lite = "0.2"
 pyo3 = "0.16"
 pyo3-asyncio-macros = { path = "pyo3-asyncio-macros", version = "=0.16.0", optional = true }
-stability = "0.1"
 
 [dev-dependencies]
 pyo3 = { version = "0.16", features = ["macros"] }
