<<<<<<< HEAD
use std::{future::Future, marker::PhantomData};

use futures::{channel::mpsc, prelude::*};
use once_cell::sync::OnceCell;
use pyo3::{exceptions::PyException, prelude::*, PyNativeType};

use crate::{dump_err, get_event_loop, into_future, CALL_SOON, CREATE_FUTURE, EXPECT_INIT};
=======
use std::{
    future::Future,
    pin::Pin,
    sync::{Arc, Mutex},
    task::{Context, Poll},
};

use futures::channel::oneshot;
use pin_project_lite::pin_project;
use pyo3::prelude::*;

#[allow(deprecated)]
use crate::{
    asyncio, call_soon_threadsafe, close, create_future, dump_err, err::RustPanic,
    get_running_loop, into_future_with_locals, TaskLocals,
};
>>>>>>> ca168df6

/// Generic utilities for a JoinError
pub trait JoinError {
    /// Check if the spawned task exited because of a panic
    fn is_panic(&self) -> bool;
}

/// Generic Rust async/await runtime
pub trait Runtime: Send + 'static {
    /// The error returned by a JoinHandle after being awaited
    type JoinError: JoinError + Send;
    /// A future that completes with the result of the spawned task
    type JoinHandle: Future<Output = Result<(), Self::JoinError>> + Send;

    /// Spawn a future onto this runtime's event loop
    fn spawn<F>(fut: F) -> Self::JoinHandle
    where
        F: Future<Output = ()> + Send + 'static;
}

/// Extension trait for async/await runtimes that support spawning local tasks
pub trait SpawnLocalExt: Runtime {
    /// Spawn a !Send future onto this runtime's event loop
    fn spawn_local<F>(fut: F) -> Self::JoinHandle
    where
        F: Future<Output = ()> + 'static;
}

/// Exposes the utilities necessary for using task-local data in the Runtime
pub trait ContextExt: Runtime {
    /// Set the task locals for the given future
    fn scope<F, R>(locals: TaskLocals, fut: F) -> Pin<Box<dyn Future<Output = R> + Send>>
    where
        F: Future<Output = R> + Send + 'static;

    /// Get the task locals for the current task
    fn get_task_locals() -> Option<TaskLocals>;
}

/// Adds the ability to scope task-local data for !Send futures
pub trait LocalContextExt: Runtime {
    /// Set the task locals for the given !Send future
    fn scope_local<F, R>(locals: TaskLocals, fut: F) -> Pin<Box<dyn Future<Output = R>>>
    where
        F: Future<Output = R> + 'static;
}

/// Get the current event loop from either Python or Rust async task local context
///
/// This function first checks if the runtime has a task-local reference to the Python event loop.
/// If not, it calls [`get_running_loop`](crate::get_running_loop`) to get the event loop associated
/// with the current OS thread.
pub fn get_current_loop<R>(py: Python) -> PyResult<&PyAny>
where
    R: ContextExt,
{
    if let Some(locals) = R::get_task_locals() {
        Ok(locals.event_loop.into_ref(py))
    } else {
        get_running_loop(py)
    }
}

/// Either copy the task locals from the current task OR get the current running loop and
/// contextvars from Python.
pub fn get_current_locals<R>(py: Python) -> PyResult<TaskLocals>
where
    R: ContextExt,
{
    if let Some(locals) = R::get_task_locals() {
        Ok(locals)
    } else {
        Ok(TaskLocals::with_running_loop(py)?.copy_context(py)?)
    }
}

/// Run the event loop until the given Future completes
///
/// After this function returns, the event loop can be resumed with [`run_until_complete`]
///
/// # Arguments
/// * `event_loop` - The Python event loop that should run the future
/// * `fut` - The future to drive to completion
///
/// # Examples
///
/// ```no_run
/// # use std::{task::{Context, Poll}, pin::Pin, future::Future};
/// #
/// # use pyo3_asyncio::{
/// #     TaskLocals,
/// #     generic::{JoinError, SpawnLocalExt, ContextExt, LocalContextExt, Runtime}
/// # };
/// #
/// # struct MyCustomJoinError;
/// #
/// # impl JoinError for MyCustomJoinError {
/// #     fn is_panic(&self) -> bool {
/// #         unreachable!()
/// #     }
/// # }
/// #
/// # struct MyCustomJoinHandle;
/// #
/// # impl Future for MyCustomJoinHandle {
/// #     type Output = Result<(), MyCustomJoinError>;
/// #
/// #     fn poll(self: Pin<&mut Self>, _cx: &mut Context) -> Poll<Self::Output> {
/// #         unreachable!()
/// #     }
/// # }
/// #
/// # struct MyCustomRuntime;
/// #
/// # impl Runtime for MyCustomRuntime {
/// #     type JoinError = MyCustomJoinError;
/// #     type JoinHandle = MyCustomJoinHandle;
/// #
/// #     fn spawn<F>(fut: F) -> Self::JoinHandle
/// #     where
/// #         F: Future<Output = ()> + Send + 'static
/// #     {
/// #         unreachable!()
/// #     }
/// # }
/// #
/// # impl ContextExt for MyCustomRuntime {    
/// #     fn scope<F, R>(locals: TaskLocals, fut: F) -> Pin<Box<dyn Future<Output = R> + Send>>
/// #     where
/// #         F: Future<Output = R> + Send + 'static
/// #     {
/// #         unreachable!()
/// #     }
/// #     fn get_task_locals() -> Option<TaskLocals> {
/// #         unreachable!()
/// #     }
/// # }
/// #
/// # use std::time::Duration;
/// #
/// # use pyo3::prelude::*;
/// #
/// # Python::with_gil(|py| -> PyResult<()> {
/// # let event_loop = py.import("asyncio")?.call_method0("new_event_loop")?;
/// # #[cfg(feature = "tokio-runtime")]
/// pyo3_asyncio::generic::run_until_complete::<MyCustomRuntime, _, _>(event_loop, async move {
///     tokio::time::sleep(Duration::from_secs(1)).await;
///     Ok(())
/// })?;
/// # Ok(())
/// # }).unwrap();
/// ```
pub fn run_until_complete<R, F, T>(event_loop: &PyAny, fut: F) -> PyResult<T>
where
    R: Runtime + ContextExt,
    F: Future<Output = PyResult<T>> + Send + 'static,
    T: Send + Sync + 'static,
{
    let py = event_loop.py();
    let result_tx = Arc::new(Mutex::new(None));
    let result_rx = Arc::clone(&result_tx);
    let coro = future_into_py_with_locals::<R, _, ()>(
        py,
        TaskLocals::new(event_loop).copy_context(py)?,
        async move {
            let val = fut.await?;
            if let Ok(mut result) = result_tx.lock() {
                *result = Some(val);
            }
            Ok(())
        },
    )?;

    event_loop.call_method1("run_until_complete", (coro,))?;

    let result = result_rx.lock().unwrap().take().unwrap();
    Ok(result)
}

/// Run the event loop until the given Future completes
///
/// # Arguments
/// * `py` - The current PyO3 GIL guard
/// * `fut` - The future to drive to completion
///
/// # Examples
///
/// ```no_run
/// # use std::{task::{Context, Poll}, pin::Pin, future::Future};
/// #
/// # use pyo3_asyncio::{
/// #     TaskLocals,
/// #     generic::{JoinError, SpawnLocalExt, ContextExt, LocalContextExt, Runtime}
/// # };
/// #
/// # struct MyCustomJoinError;
/// #
/// # impl JoinError for MyCustomJoinError {
/// #     fn is_panic(&self) -> bool {
/// #         unreachable!()
/// #     }
/// # }
/// #
/// # struct MyCustomJoinHandle;
/// #
/// # impl Future for MyCustomJoinHandle {
/// #     type Output = Result<(), MyCustomJoinError>;
/// #
/// #     fn poll(self: Pin<&mut Self>, _cx: &mut Context) -> Poll<Self::Output> {
/// #         unreachable!()
/// #     }
/// # }
/// #
/// # struct MyCustomRuntime;
/// #
/// # impl Runtime for MyCustomRuntime {
/// #     type JoinError = MyCustomJoinError;
/// #     type JoinHandle = MyCustomJoinHandle;
/// #
/// #     fn spawn<F>(fut: F) -> Self::JoinHandle
/// #     where
/// #         F: Future<Output = ()> + Send + 'static
/// #     {
/// #         unreachable!()
/// #     }
/// # }
/// #
/// # impl ContextExt for MyCustomRuntime {    
/// #     fn scope<F, R>(locals: TaskLocals, fut: F) -> Pin<Box<dyn Future<Output = R> + Send>>
/// #     where
/// #         F: Future<Output = R> + Send + 'static
/// #     {
/// #         unreachable!()
/// #     }
/// #     fn get_task_locals() -> Option<TaskLocals> {
/// #         unreachable!()
/// #     }
/// # }
/// #
/// # use std::time::Duration;
/// # async fn custom_sleep(_duration: Duration) { }
/// #
/// # use pyo3::prelude::*;
/// #
/// fn main() {
///     Python::with_gil(|py| {
///         pyo3_asyncio::generic::run::<MyCustomRuntime, _, _>(py, async move {
///             custom_sleep(Duration::from_secs(1)).await;
///             Ok(())
///         })
///         .map_err(|e| {
///             e.print_and_set_sys_last_vars(py);  
///         })
///         .unwrap();
///     })
/// }
/// ```
pub fn run<R, F, T>(py: Python, fut: F) -> PyResult<T>
where
    R: Runtime + ContextExt,
    F: Future<Output = PyResult<T>> + Send + 'static,
    T: Send + Sync + 'static,
{
    let event_loop = asyncio(py)?.call_method0("new_event_loop")?;

    let result = run_until_complete::<R, F, T>(event_loop, fut);

    close(event_loop)?;

    result
}

fn cancelled(future: &PyAny) -> PyResult<bool> {
    future.getattr("cancelled")?.call0()?.is_true()
}

fn set_result(event_loop: &PyAny, future: &PyAny, result: PyResult<PyObject>) -> PyResult<()> {
    let py = event_loop.py();
    let none = py.None().into_ref(py);

    match result {
        Ok(val) => {
            let set_result = future.getattr("set_result")?;
            call_soon_threadsafe(event_loop, none, (set_result, val))?;
        }
        Err(err) => {
            let set_exception = future.getattr("set_exception")?;
            call_soon_threadsafe(event_loop, none, (set_exception, err))?;
        }
    }

    Ok(())
}

/// Convert a Python `awaitable` into a Rust Future
///
/// This function simply forwards the future and the task locals returned by [`get_current_locals`]
/// to [`into_future_with_locals`](`crate::into_future_with_locals`). See
/// [`into_future_with_locals`](`crate::into_future_with_locals`) for more details.
///
/// # Arguments
/// * `awaitable` - The Python `awaitable` to be converted
///
/// # Examples
///
/// ```no_run
/// # use std::{pin::Pin, future::Future, task::{Context, Poll}, time::Duration};
/// #
/// # use pyo3::prelude::*;
/// #
/// # use pyo3_asyncio::{
/// #     TaskLocals,
/// #     generic::{JoinError, SpawnLocalExt, ContextExt, LocalContextExt, Runtime}
/// # };
/// #
/// # struct MyCustomJoinError;
/// #
/// # impl JoinError for MyCustomJoinError {
/// #     fn is_panic(&self) -> bool {
/// #         unreachable!()
/// #     }
/// # }
/// #
/// # struct MyCustomJoinHandle;
/// #
/// # impl Future for MyCustomJoinHandle {
/// #     type Output = Result<(), MyCustomJoinError>;
/// #
/// #     fn poll(self: Pin<&mut Self>, _cx: &mut Context) -> Poll<Self::Output> {
/// #         unreachable!()
/// #     }
/// # }
/// #
/// # struct MyCustomRuntime;
/// #
/// # impl MyCustomRuntime {
/// #     async fn sleep(_: Duration) {
/// #         unreachable!()
/// #     }
/// # }
/// #
/// # impl Runtime for MyCustomRuntime {
/// #     type JoinError = MyCustomJoinError;
/// #     type JoinHandle = MyCustomJoinHandle;
/// #
/// #     fn spawn<F>(fut: F) -> Self::JoinHandle
/// #     where
/// #         F: Future<Output = ()> + Send + 'static
/// #     {
/// #         unreachable!()
/// #     }
/// # }
/// #
/// # impl ContextExt for MyCustomRuntime {    
/// #     fn scope<F, R>(locals: TaskLocals, fut: F) -> Pin<Box<dyn Future<Output = R> + Send>>
/// #     where
/// #         F: Future<Output = R> + Send + 'static
/// #     {
/// #         unreachable!()
/// #     }
/// #     fn get_task_locals() -> Option<TaskLocals> {
/// #         unreachable!()
/// #     }
/// # }
/// #
/// const PYTHON_CODE: &'static str = r#"
/// import asyncio
///
/// async def py_sleep(duration):
///     await asyncio.sleep(duration)
/// "#;
///
/// async fn py_sleep(seconds: f32) -> PyResult<()> {
///     let test_mod = Python::with_gil(|py| -> PyResult<PyObject> {
///         Ok(
///             PyModule::from_code(
///                 py,
///                 PYTHON_CODE,
///                 "test_into_future/test_mod.py",
///                 "test_mod"
///             )?
///             .into()
///         )
///     })?;
///
///     Python::with_gil(|py| {
///         pyo3_asyncio::generic::into_future::<MyCustomRuntime>(
///             test_mod
///                 .call_method1(py, "py_sleep", (seconds.into_py(py),))?
///                 .as_ref(py),
///         )
///     })?
///     .await?;
///     Ok(())    
/// }
/// ```
pub fn into_future<R>(
    awaitable: &PyAny,
) -> PyResult<impl Future<Output = PyResult<PyObject>> + Send>
where
    R: Runtime + ContextExt,
{
    into_future_with_locals(&get_current_locals::<R>(awaitable.py())?, awaitable)
}

/// Convert a Rust Future into a Python awaitable with a generic runtime
///
/// If the `asyncio.Future` returned by this conversion is cancelled via `asyncio.Future.cancel`,
/// the Rust future will be cancelled as well (new behaviour in `v0.15`).
///
/// Python `contextvars` are preserved when calling async Python functions within the Rust future
/// via [`into_future`] (new behaviour in `v0.15`).
///
/// > Although `contextvars` are preserved for async Python functions, synchronous functions will
/// unfortunately fail to resolve them when called within the Rust future. This is because the
/// function is being called from a Rust thread, not inside an actual Python coroutine context.
/// >
/// > As a workaround, you can get the `contextvars` from the current task locals using
/// [`get_current_locals`] and [`TaskLocals::context`](`crate::TaskLocals::context`), then wrap your
/// synchronous function in a call to `contextvars.Context.run`. This will set the context, call the
/// synchronous function, and restore the previous context when it returns or raises an exception.
///
/// # Arguments
/// * `py` - PyO3 GIL guard
/// * `locals` - The task-local data for Python
/// * `fut` - The Rust future to be converted
///
/// # Examples
///
/// ```no_run
/// # use std::{task::{Context, Poll}, pin::Pin, future::Future};
/// #
/// # use pyo3_asyncio::{
/// #     TaskLocals,
/// #     generic::{JoinError, SpawnLocalExt, ContextExt, LocalContextExt, Runtime}
/// # };
/// #
/// # struct MyCustomJoinError;
/// #
/// # impl JoinError for MyCustomJoinError {
/// #     fn is_panic(&self) -> bool {
/// #         unreachable!()
/// #     }
/// # }
/// #
/// # struct MyCustomJoinHandle;
/// #
/// # impl Future for MyCustomJoinHandle {
/// #     type Output = Result<(), MyCustomJoinError>;
/// #
/// #     fn poll(self: Pin<&mut Self>, _cx: &mut Context) -> Poll<Self::Output> {
/// #         unreachable!()
/// #     }
/// # }
/// #
/// # struct MyCustomRuntime;
/// #
/// # impl MyCustomRuntime {
/// #     async fn sleep(_: Duration) {
/// #         unreachable!()
/// #     }
/// # }
/// #
/// # impl Runtime for MyCustomRuntime {
/// #     type JoinError = MyCustomJoinError;
/// #     type JoinHandle = MyCustomJoinHandle;
/// #
/// #     fn spawn<F>(fut: F) -> Self::JoinHandle
/// #     where
/// #         F: Future<Output = ()> + Send + 'static
/// #     {
/// #         unreachable!()
/// #     }
/// # }
/// #
/// # impl ContextExt for MyCustomRuntime {    
/// #     fn scope<F, R>(locals: TaskLocals, fut: F) -> Pin<Box<dyn Future<Output = R> + Send>>
/// #     where
/// #         F: Future<Output = R> + Send + 'static
/// #     {
/// #         unreachable!()
/// #     }
/// #     fn get_task_locals() -> Option<TaskLocals> {
/// #         unreachable!()
/// #     }
/// # }
/// #
/// use std::time::Duration;
///
/// use pyo3::prelude::*;
///
/// /// Awaitable sleep function
/// #[pyfunction]
/// fn sleep_for<'p>(py: Python<'p>, secs: &'p PyAny) -> PyResult<&'p PyAny> {
///     let secs = secs.extract()?;
///     pyo3_asyncio::generic::future_into_py_with_locals::<MyCustomRuntime, _, _>(
///         py,
///         pyo3_asyncio::generic::get_current_locals::<MyCustomRuntime>(py)?,
///         async move {
///             MyCustomRuntime::sleep(Duration::from_secs(secs)).await;
///             Ok(())
///         }
///     )
/// }
/// ```
pub fn future_into_py_with_locals<R, F, T>(
    py: Python,
    locals: TaskLocals,
    fut: F,
) -> PyResult<&PyAny>
where
    R: Runtime + ContextExt,
    F: Future<Output = PyResult<T>> + Send + 'static,
    T: IntoPy<PyObject>,
{
    let (cancel_tx, cancel_rx) = oneshot::channel();

    let py_fut = create_future(locals.event_loop.clone().into_ref(py))?;
    py_fut.call_method1(
        "add_done_callback",
        (PyDoneCallback {
            cancel_tx: Some(cancel_tx),
        },),
    )?;

    let future_tx1 = PyObject::from(py_fut);
    let future_tx2 = future_tx1.clone();

    R::spawn(async move {
        let locals2 = locals.clone();

        if let Err(e) = R::spawn(async move {
            let result = R::scope(
                locals2.clone(),
                Cancellable::new_with_cancel_rx(fut, cancel_rx),
            )
            .await;

            Python::with_gil(move |py| {
                if cancelled(future_tx1.as_ref(py))
                    .map_err(dump_err(py))
                    .unwrap_or(false)
                {
                    return;
                }

                let _ = set_result(
                    locals2.event_loop(py),
                    future_tx1.as_ref(py),
                    result.map(|val| val.into_py(py)),
                )
                .map_err(dump_err(py));
            });
        })
        .await
        {
            if e.is_panic() {
                Python::with_gil(move |py| {
                    if cancelled(future_tx2.as_ref(py))
                        .map_err(dump_err(py))
                        .unwrap_or(false)
                    {
                        return;
                    }

                    let _ = set_result(
                        locals.event_loop.as_ref(py),
                        future_tx2.as_ref(py),
                        Err(RustPanic::new_err("rust future panicked")),
                    )
                    .map_err(dump_err(py));
                });
            }
        }
    });

<<<<<<< HEAD
    Ok(future_rx)
}

/// Convert an async generator into a Stream
pub fn into_stream_v1<'p, R>(
    gen: &'p PyAny,
) -> PyResult<impl Stream<Item = PyResult<PyObject>> + 'static>
where
    R: Runtime,
{
    let (tx, rx) = async_channel::bounded(1);
    let anext = PyObject::from(gen.getattr("__anext__")?);

    R::spawn(async move {
        loop {
            let fut =
                Python::with_gil(|py| -> PyResult<_> { into_future(anext.as_ref(py).call0()?) });
            let item = match fut {
                Ok(fut) => match fut.await {
                    Ok(item) => Ok(item),
                    Err(e) => {
                        let stop_iter = Python::with_gil(|py| {
                            e.is_instance::<pyo3::exceptions::PyStopAsyncIteration>(py)
                        });

                        if stop_iter {
                            // end the iteration
                            break;
                        } else {
                            Err(e)
                        }
                    }
                },
                Err(e) => Err(e),
            };

            if tx.send(item).await.is_err() {
                // receiving side was dropped
                break;
            }
        }
    });

    Ok(rx)
}

fn py_true() -> PyObject {
    static TRUE: OnceCell<PyObject> = OnceCell::new();
    TRUE.get_or_init(|| Python::with_gil(|py| true.into_py(py)))
        .clone()
}
fn py_false() -> PyObject {
    static FALSE: OnceCell<PyObject> = OnceCell::new();
    FALSE
        .get_or_init(|| Python::with_gil(|py| false.into_py(py)))
        .clone()
}

trait Sender: Send + 'static {
    fn send(&mut self, item: PyObject) -> PyResult<PyObject>;
    fn close(&mut self) -> PyResult<()>;
}

struct GenericSender<R>
where
    R: Runtime,
{
    runtime: PhantomData<R>,
    tx: mpsc::Sender<PyObject>,
}

impl<R> Sender for GenericSender<R>
where
    R: Runtime,
{
    fn send(&mut self, item: PyObject) -> PyResult<PyObject> {
        match self.tx.try_send(item.clone()) {
            Ok(_) => Ok(py_true()),
            Err(e) => {
                if e.is_full() {
                    let mut tx = self.tx.clone();
                    Python::with_gil(move |py| {
                        into_coroutine::<R, _>(py, async move {
                            if tx.flush().await.is_err() {
                                // receiving side disconnected
                                return Ok(py_false());
                            }
                            if tx.send(item).await.is_err() {
                                // receiving side disconnected
                                return Ok(py_false());
                            }
                            Ok(py_true())
                        })
                    })
                } else {
                    Ok(py_false())
                }
            }
        }
    }
    fn close(&mut self) -> PyResult<()> {
        self.tx.close_channel();
        Ok(())
    }
}

#[pyclass]
struct SenderGlue {
    tx: Box<dyn Sender>,
}
#[pymethods]
impl SenderGlue {
    pub fn send(&mut self, item: PyObject) -> PyResult<PyObject> {
        self.tx.send(item)
    }
    pub fn close(&mut self) -> PyResult<()> {
        self.tx.close()
    }
}

const STREAM_GLUE: &str = r#"
import asyncio

async def forward(gen, sender):
    async for item in gen:
        should_continue = sender.send(item)

        if asyncio.iscoroutine(should_continue):
            should_continue = await should_continue
    
        if should_continue:
            continue
        else:
            break

    sender.close()
"#;

/// Convert an async generator into a stream
pub fn into_stream_v2<'p, R>(gen: &'p PyAny) -> PyResult<impl Stream<Item = PyObject> + 'static>
where
    R: Runtime,
{
    static GLUE_MOD: OnceCell<PyObject> = OnceCell::new();
    let py = gen.py();
    let glue = GLUE_MOD
        .get_or_try_init(|| -> PyResult<PyObject> {
            Ok(PyModule::from_code(
                py,
                STREAM_GLUE,
                "pyo3_asyncio/pyo3_asyncio_glue.py",
                "pyo3_asyncio_glue",
            )?
            .into())
        })?
        .as_ref(py);

    let (tx, rx) = mpsc::channel(10);

    crate::get_event_loop(py).call_method1(
        "call_soon_threadsafe",
        (
            crate::get_event_loop(py).getattr("create_task")?,
            glue.call_method1(
                "forward",
                (
                    gen,
                    SenderGlue {
                        tx: Box::new(GenericSender {
                            runtime: PhantomData::<R>,
                            tx,
                        }),
                    },
                ),
            )?,
        ),
    )?;
    Ok(rx)
=======
    Ok(py_fut)
}

/// Convert a Rust Future into a Python awaitable with a generic runtime
///
/// __This function will be removed in `v0.16`__
///
/// # Arguments
/// * `event_loop` - The Python event loop that the awaitable should be attached to
/// * `fut` - The Rust future to be converted
///
/// # Examples
///
/// ```no_run
/// # use std::{task::{Context, Poll}, pin::Pin, future::Future};
/// #
/// # use pyo3_asyncio::{
/// #     TaskLocals,
/// #     generic::{JoinError, SpawnLocalExt, ContextExt, LocalContextExt, Runtime}
/// # };
/// #
/// # struct MyCustomJoinError;
/// #
/// # impl JoinError for MyCustomJoinError {
/// #     fn is_panic(&self) -> bool {
/// #         unreachable!()
/// #     }
/// # }
/// #
/// # struct MyCustomJoinHandle;
/// #
/// # impl Future for MyCustomJoinHandle {
/// #     type Output = Result<(), MyCustomJoinError>;
/// #
/// #     fn poll(self: Pin<&mut Self>, _cx: &mut Context) -> Poll<Self::Output> {
/// #         unreachable!()
/// #     }
/// # }
/// #
/// # struct MyCustomRuntime;
/// #
/// # impl MyCustomRuntime {
/// #     async fn sleep(_: Duration) {
/// #         unreachable!()
/// #     }
/// # }
/// #
/// # impl Runtime for MyCustomRuntime {
/// #     type JoinError = MyCustomJoinError;
/// #     type JoinHandle = MyCustomJoinHandle;
/// #
/// #     fn spawn<F>(fut: F) -> Self::JoinHandle
/// #     where
/// #         F: Future<Output = ()> + Send + 'static
/// #     {
/// #         unreachable!()
/// #     }
/// # }
/// #
/// # impl ContextExt for MyCustomRuntime {    
/// #     fn scope<F, R>(locals: TaskLocals, fut: F) -> Pin<Box<dyn Future<Output = R> + Send>>
/// #     where
/// #         F: Future<Output = R> + Send + 'static
/// #     {
/// #         unreachable!()
/// #     }
/// #     fn get_task_locals() -> Option<TaskLocals> {
/// #         unreachable!()
/// #     }
/// # }
/// #
/// use std::time::Duration;
///
/// use pyo3::prelude::*;
///
/// /// Awaitable sleep function
/// #[pyfunction]
/// fn sleep_for<'p>(py: Python<'p>, secs: &'p PyAny) -> PyResult<&'p PyAny> {
///     let secs = secs.extract()?;
///     pyo3_asyncio::generic::future_into_py_with_loop::<MyCustomRuntime, _>(
///         pyo3_asyncio::generic::get_current_loop::<MyCustomRuntime>(py)?,
///         async move {
///             MyCustomRuntime::sleep(Duration::from_secs(secs)).await;
///             Python::with_gil(|py| Ok(py.None()))
///         }
///     )
/// }
/// ```
#[deprecated(
    since = "0.15.0",
    note = "Use pyo3_asyncio::generic::future_into_py_with_locals instead"
)]
pub fn future_into_py_with_loop<R, F>(event_loop: &PyAny, fut: F) -> PyResult<&PyAny>
where
    R: Runtime + ContextExt,
    F: Future<Output = PyResult<PyObject>> + Send + 'static,
{
    let py = event_loop.py();
    future_into_py_with_locals::<R, F, PyObject>(
        py,
        TaskLocals::new(event_loop).copy_context(py)?,
        fut,
    )
}

pin_project! {
    /// Future returned by [`timeout`](timeout) and [`timeout_at`](timeout_at).
    #[must_use = "futures do nothing unless you `.await` or poll them"]
    #[derive(Debug)]
    struct Cancellable<T> {
        #[pin]
        future: T,
        #[pin]
        cancel_rx: oneshot::Receiver<()>,

        poll_cancel_rx: bool
    }
}

impl<T> Cancellable<T> {
    fn new_with_cancel_rx(future: T, cancel_rx: oneshot::Receiver<()>) -> Self {
        Self {
            future,
            cancel_rx,

            poll_cancel_rx: true,
        }
    }
}

impl<F, T> Future for Cancellable<F>
where
    F: Future<Output = PyResult<T>>,
    T: IntoPy<PyObject>,
{
    type Output = F::Output;

    fn poll(self: Pin<&mut Self>, cx: &mut Context<'_>) -> Poll<Self::Output> {
        let this = self.project();

        // First, try polling the future
        if let Poll::Ready(v) = this.future.poll(cx) {
            return Poll::Ready(v);
        }

        // Now check for cancellation
        if *this.poll_cancel_rx {
            match this.cancel_rx.poll(cx) {
                Poll::Ready(Ok(())) => {
                    *this.poll_cancel_rx = false;
                    // The python future has already been cancelled, so this return value will never
                    // be used.
                    Poll::Ready(Err(pyo3::exceptions::PyBaseException::new_err(
                        "unreachable",
                    )))
                }
                Poll::Ready(Err(_)) => {
                    *this.poll_cancel_rx = false;
                    Poll::Pending
                }
                Poll::Pending => Poll::Pending,
            }
        } else {
            Poll::Pending
        }
    }
}

#[pyclass]
struct PyDoneCallback {
    cancel_tx: Option<oneshot::Sender<()>>,
}

#[pymethods]
impl PyDoneCallback {
    pub fn __call__(&mut self, fut: &PyAny) -> PyResult<()> {
        let py = fut.py();

        if cancelled(fut).map_err(dump_err(py)).unwrap_or(false) {
            let _ = self.cancel_tx.take().unwrap().send(());
        }

        Ok(())
    }
}

/// Convert a Rust Future into a Python awaitable with a generic runtime
///
/// __This function was deprecated in favor of [`future_into_py_with_locals`] in `v0.15` because
/// it became the default behaviour. In `v0.15`, any calls to this function should be
/// replaced with [`future_into_py_with_locals`].__
///
/// __In `v0.16` this function will be removed__
///
/// # Arguments
/// * `event_loop` - The Python event loop that the awaitable should be attached to
/// * `fut` - The Rust future to be converted
///
/// # Examples
///
/// ```no_run
/// # use std::{task::{Context, Poll}, pin::Pin, future::Future};
/// #
/// # use pyo3_asyncio::{
/// #     TaskLocals,
/// #     generic::{JoinError, SpawnLocalExt, ContextExt, LocalContextExt, Runtime}
/// # };
/// #
/// # struct MyCustomJoinError;
/// #
/// # impl JoinError for MyCustomJoinError {
/// #     fn is_panic(&self) -> bool {
/// #         unreachable!()
/// #     }
/// # }
/// #
/// # struct MyCustomJoinHandle;
/// #
/// # impl Future for MyCustomJoinHandle {
/// #     type Output = Result<(), MyCustomJoinError>;
/// #
/// #     fn poll(self: Pin<&mut Self>, _cx: &mut Context) -> Poll<Self::Output> {
/// #         unreachable!()
/// #     }
/// # }
/// #
/// # struct MyCustomRuntime;
/// #
/// # impl MyCustomRuntime {
/// #     async fn sleep(_: Duration) {
/// #         unreachable!()
/// #     }
/// # }
/// #
/// # impl Runtime for MyCustomRuntime {
/// #     type JoinError = MyCustomJoinError;
/// #     type JoinHandle = MyCustomJoinHandle;
/// #
/// #     fn spawn<F>(fut: F) -> Self::JoinHandle
/// #     where
/// #         F: Future<Output = ()> + Send + 'static
/// #     {
/// #         unreachable!()
/// #     }
/// # }
/// #
/// # impl ContextExt for MyCustomRuntime {    
/// #     fn scope<F, R>(locals: TaskLocals, fut: F) -> Pin<Box<dyn Future<Output = R> + Send>>
/// #     where
/// #         F: Future<Output = R> + Send + 'static
/// #     {
/// #         unreachable!()
/// #     }
/// #     fn get_task_locals() -> Option<TaskLocals> {
/// #         unreachable!()
/// #     }
/// # }
/// #
/// use std::time::Duration;
///
/// use pyo3::prelude::*;
///
/// /// Awaitable sleep function
/// #[pyfunction]
/// fn sleep_for<'p>(py: Python<'p>, secs: &'p PyAny) -> PyResult<&'p PyAny> {
///     let secs = secs.extract()?;
///     pyo3_asyncio::generic::cancellable_future_into_py_with_loop::<MyCustomRuntime, _>(
///         pyo3_asyncio::generic::get_current_loop::<MyCustomRuntime>(py)?,
///         async move {
///             MyCustomRuntime::sleep(Duration::from_secs(secs)).await;
///             Python::with_gil(|py| Ok(py.None()))
///         }
///     )
/// }
/// ```

#[deprecated(
    since = "0.15.0",
    note = "Use pyo3_asyncio::generic::future_into_py_with_locals instead"
)]
#[allow(deprecated)]
pub fn cancellable_future_into_py_with_loop<R, F>(event_loop: &PyAny, fut: F) -> PyResult<&PyAny>
where
    R: Runtime + ContextExt,
    F: Future<Output = PyResult<PyObject>> + Send + 'static,
{
    // cancellable futures became the default behaviour in 0.15
    future_into_py_with_loop::<R, _>(event_loop, fut)
}

/// Convert a Rust Future into a Python awaitable with a generic runtime
///
/// If the `asyncio.Future` returned by this conversion is cancelled via `asyncio.Future.cancel`,
/// the Rust future will be cancelled as well (new behaviour in `v0.15`).
///
/// Python `contextvars` are preserved when calling async Python functions within the Rust future
/// via [`into_future`] (new behaviour in `v0.15`).
///
/// > Although `contextvars` are preserved for async Python functions, synchronous functions will
/// unfortunately fail to resolve them when called within the Rust future. This is because the
/// function is being called from a Rust thread, not inside an actual Python coroutine context.
/// >
/// > As a workaround, you can get the `contextvars` from the current task locals using
/// [`get_current_locals`] and [`TaskLocals::context`](`crate::TaskLocals::context`), then wrap your
/// synchronous function in a call to `contextvars.Context.run`. This will set the context, call the
/// synchronous function, and restore the previous context when it returns or raises an exception.
///
/// # Arguments
/// * `py` - The current PyO3 GIL guard
/// * `fut` - The Rust future to be converted
///
/// # Examples
///
/// ```no_run
/// # use std::{task::{Context, Poll}, pin::Pin, future::Future};
/// #
/// # use pyo3_asyncio::{
/// #     TaskLocals,
/// #     generic::{JoinError, SpawnLocalExt, ContextExt, LocalContextExt, Runtime}
/// # };
/// #
/// # struct MyCustomJoinError;
/// #
/// # impl JoinError for MyCustomJoinError {
/// #     fn is_panic(&self) -> bool {
/// #         unreachable!()
/// #     }
/// # }
/// #
/// # struct MyCustomJoinHandle;
/// #
/// # impl Future for MyCustomJoinHandle {
/// #     type Output = Result<(), MyCustomJoinError>;
/// #
/// #     fn poll(self: Pin<&mut Self>, _cx: &mut Context) -> Poll<Self::Output> {
/// #         unreachable!()
/// #     }
/// # }
/// #
/// # struct MyCustomRuntime;
/// #
/// # impl MyCustomRuntime {
/// #     async fn sleep(_: Duration) {
/// #         unreachable!()
/// #     }
/// # }
/// #
/// # impl Runtime for MyCustomRuntime {
/// #     type JoinError = MyCustomJoinError;
/// #     type JoinHandle = MyCustomJoinHandle;
/// #
/// #     fn spawn<F>(fut: F) -> Self::JoinHandle
/// #     where
/// #         F: Future<Output = ()> + Send + 'static
/// #     {
/// #         unreachable!()
/// #     }
/// # }
/// #
/// # impl ContextExt for MyCustomRuntime {    
/// #     fn scope<F, R>(locals: TaskLocals, fut: F) -> Pin<Box<dyn Future<Output = R> + Send>>
/// #     where
/// #         F: Future<Output = R> + Send + 'static
/// #     {
/// #         unreachable!()
/// #     }
/// #     fn get_task_locals() -> Option<TaskLocals> {
/// #         unreachable!()
/// #     }
/// # }
/// #
/// use std::time::Duration;
///
/// use pyo3::prelude::*;
///
/// /// Awaitable sleep function
/// #[pyfunction]
/// fn sleep_for<'p>(py: Python<'p>, secs: &'p PyAny) -> PyResult<&'p PyAny> {
///     let secs = secs.extract()?;
///     pyo3_asyncio::generic::future_into_py::<MyCustomRuntime, _, _>(py, async move {
///         MyCustomRuntime::sleep(Duration::from_secs(secs)).await;
///         Ok(())
///     })
/// }
/// ```
pub fn future_into_py<R, F, T>(py: Python, fut: F) -> PyResult<&PyAny>
where
    R: Runtime + ContextExt,
    F: Future<Output = PyResult<T>> + Send + 'static,
    T: IntoPy<PyObject>,
{
    future_into_py_with_locals::<R, F, T>(py, get_current_locals::<R>(py)?, fut)
}

/// Convert a Rust Future into a Python awaitable with a generic runtime
///
/// __This function was deprecated in favor of [`future_into_py`] in `v0.15` because
/// it became the default behaviour. In `v0.15`, any calls to this function can be seamlessly
/// replaced with [`future_into_py`].__
///
/// __In `v0.16` this function will be removed__
///
/// # Arguments
/// * `py` - The current PyO3 GIL guard
/// * `fut` - The Rust future to be converted
///
/// # Examples
///
/// ```no_run
/// # use std::{task::{Context, Poll}, pin::Pin, future::Future};
/// #
/// # use pyo3_asyncio::{
/// #     TaskLocals,
/// #     generic::{JoinError, SpawnLocalExt, ContextExt, LocalContextExt, Runtime}
/// # };
/// #
/// # struct MyCustomJoinError;
/// #
/// # impl JoinError for MyCustomJoinError {
/// #     fn is_panic(&self) -> bool {
/// #         unreachable!()
/// #     }
/// # }
/// #
/// # struct MyCustomJoinHandle;
/// #
/// # impl Future for MyCustomJoinHandle {
/// #     type Output = Result<(), MyCustomJoinError>;
/// #
/// #     fn poll(self: Pin<&mut Self>, _cx: &mut Context) -> Poll<Self::Output> {
/// #         unreachable!()
/// #     }
/// # }
/// #
/// # struct MyCustomRuntime;
/// #
/// # impl MyCustomRuntime {
/// #     async fn sleep(_: Duration) {
/// #         unreachable!()
/// #     }
/// # }
/// #
/// # impl Runtime for MyCustomRuntime {
/// #     type JoinError = MyCustomJoinError;
/// #     type JoinHandle = MyCustomJoinHandle;
/// #
/// #     fn spawn<F>(fut: F) -> Self::JoinHandle
/// #     where
/// #         F: Future<Output = ()> + Send + 'static
/// #     {
/// #         unreachable!()
/// #     }
/// # }
/// #
/// # impl ContextExt for MyCustomRuntime {    
/// #     fn scope<F, R>(locals: TaskLocals, fut: F) -> Pin<Box<dyn Future<Output = R> + Send>>
/// #     where
/// #         F: Future<Output = R> + Send + 'static
/// #     {
/// #         unreachable!()
/// #     }
/// #     fn get_task_locals() -> Option<TaskLocals> {
/// #         unreachable!()
/// #     }
/// # }
/// #
/// use std::time::Duration;
///
/// use pyo3::prelude::*;
///
/// /// Awaitable sleep function
/// #[pyfunction]
/// fn sleep_for<'p>(py: Python<'p>, secs: &'p PyAny) -> PyResult<&'p PyAny> {
///     let secs = secs.extract()?;
///     pyo3_asyncio::generic::cancellable_future_into_py::<MyCustomRuntime, _>(py, async move {
///         MyCustomRuntime::sleep(Duration::from_secs(secs)).await;
///         Python::with_gil(|py| Ok(py.None()))
///     })
/// }
/// ```
#[deprecated(
    since = "0.15.0",
    note = "Use pyo3_asyncio::generic::future_into_py instead"
)]
pub fn cancellable_future_into_py<R, F>(py: Python, fut: F) -> PyResult<&PyAny>
where
    R: Runtime + ContextExt,
    F: Future<Output = PyResult<PyObject>> + Send + 'static,
{
    future_into_py::<R, F, PyObject>(py, fut)
}

/// Convert a `!Send` Rust Future into a Python awaitable with a generic runtime and manual
/// specification of task locals.
///
/// If the `asyncio.Future` returned by this conversion is cancelled via `asyncio.Future.cancel`,
/// the Rust future will be cancelled as well (new behaviour in `v0.15`).
///
/// Python `contextvars` are preserved when calling async Python functions within the Rust future
/// via [`into_future`] (new behaviour in `v0.15`).
///
/// > Although `contextvars` are preserved for async Python functions, synchronous functions will
/// unfortunately fail to resolve them when called within the Rust future. This is because the
/// function is being called from a Rust thread, not inside an actual Python coroutine context.
/// >
/// > As a workaround, you can get the `contextvars` from the current task locals using
/// [`get_current_locals`] and [`TaskLocals::context`](`crate::TaskLocals::context`), then wrap your
/// synchronous function in a call to `contextvars.Context.run`. This will set the context, call the
/// synchronous function, and restore the previous context when it returns or raises an exception.
///
/// # Arguments
/// * `py` - PyO3 GIL guard
/// * `locals` - The task locals for the future
/// * `fut` - The Rust future to be converted
///
/// # Examples
///
/// ```no_run
/// # use std::{task::{Context, Poll}, pin::Pin, future::Future};
/// #
/// # use pyo3_asyncio::{
/// #     TaskLocals,
/// #     generic::{JoinError, SpawnLocalExt, ContextExt, LocalContextExt, Runtime}
/// # };
/// #
/// # struct MyCustomJoinError;
/// #
/// # impl JoinError for MyCustomJoinError {
/// #     fn is_panic(&self) -> bool {
/// #         unreachable!()
/// #     }
/// # }
/// #
/// # struct MyCustomJoinHandle;
/// #
/// # impl Future for MyCustomJoinHandle {
/// #     type Output = Result<(), MyCustomJoinError>;
/// #
/// #     fn poll(self: Pin<&mut Self>, _cx: &mut Context) -> Poll<Self::Output> {
/// #         unreachable!()
/// #     }
/// # }
/// #
/// # struct MyCustomRuntime;
/// #
/// # impl MyCustomRuntime {
/// #     async fn sleep(_: Duration) {
/// #         unreachable!()
/// #     }
/// # }
/// #
/// # impl Runtime for MyCustomRuntime {
/// #     type JoinError = MyCustomJoinError;
/// #     type JoinHandle = MyCustomJoinHandle;
/// #
/// #     fn spawn<F>(fut: F) -> Self::JoinHandle
/// #     where
/// #         F: Future<Output = ()> + Send + 'static
/// #     {
/// #         unreachable!()
/// #     }
/// # }
/// #
/// # impl ContextExt for MyCustomRuntime {    
/// #     fn scope<F, R>(locals: TaskLocals, fut: F) -> Pin<Box<dyn Future<Output = R> + Send>>
/// #     where
/// #         F: Future<Output = R> + Send + 'static
/// #     {
/// #         unreachable!()
/// #     }
/// #     fn get_task_locals() -> Option<TaskLocals> {
/// #         unreachable!()
/// #     }
/// # }
/// #
/// # impl SpawnLocalExt for MyCustomRuntime {
/// #     fn spawn_local<F>(fut: F) -> Self::JoinHandle
/// #     where
/// #         F: Future<Output = ()> + 'static
/// #     {
/// #         unreachable!()
/// #     }
/// # }
/// #
/// # impl LocalContextExt for MyCustomRuntime {
/// #     fn scope_local<F, R>(locals: TaskLocals, fut: F) -> Pin<Box<dyn Future<Output = R>>>
/// #     where
/// #         F: Future<Output = R> + 'static
/// #     {
/// #         unreachable!()
/// #     }
/// # }
/// #
/// use std::{rc::Rc, time::Duration};
///
/// use pyo3::prelude::*;
///
/// /// Awaitable sleep function
/// #[pyfunction]
/// fn sleep_for(py: Python, secs: u64) -> PyResult<&PyAny> {
///     // Rc is !Send so it cannot be passed into pyo3_asyncio::generic::future_into_py
///     let secs = Rc::new(secs);
///
///     pyo3_asyncio::generic::local_future_into_py_with_locals::<MyCustomRuntime, _, _>(
///         py,
///         pyo3_asyncio::generic::get_current_locals::<MyCustomRuntime>(py)?,
///         async move {
///             MyCustomRuntime::sleep(Duration::from_secs(*secs)).await;
///             Ok(())
///         }
///     )
/// }
/// ```
pub fn local_future_into_py_with_locals<R, F, T>(
    py: Python,
    locals: TaskLocals,
    fut: F,
) -> PyResult<&PyAny>
where
    R: Runtime + SpawnLocalExt + LocalContextExt,
    F: Future<Output = PyResult<T>> + 'static,
    T: IntoPy<PyObject>,
{
    let (cancel_tx, cancel_rx) = oneshot::channel();

    let py_fut = create_future(locals.event_loop.clone().into_ref(py))?;
    py_fut.call_method1(
        "add_done_callback",
        (PyDoneCallback {
            cancel_tx: Some(cancel_tx),
        },),
    )?;

    let future_tx1 = PyObject::from(py_fut);
    let future_tx2 = future_tx1.clone();

    R::spawn_local(async move {
        let locals2 = locals.clone();

        if let Err(e) = R::spawn_local(async move {
            let result = R::scope_local(
                locals2.clone(),
                Cancellable::new_with_cancel_rx(fut, cancel_rx),
            )
            .await;

            Python::with_gil(move |py| {
                if cancelled(future_tx1.as_ref(py))
                    .map_err(dump_err(py))
                    .unwrap_or(false)
                {
                    return;
                }

                let _ = set_result(
                    locals2.event_loop.as_ref(py),
                    future_tx1.as_ref(py),
                    result.map(|val| val.into_py(py)),
                )
                .map_err(dump_err(py));
            });
        })
        .await
        {
            if e.is_panic() {
                Python::with_gil(move |py| {
                    if cancelled(future_tx2.as_ref(py))
                        .map_err(dump_err(py))
                        .unwrap_or(false)
                    {
                        return;
                    }

                    let _ = set_result(
                        locals.event_loop.as_ref(py),
                        future_tx2.as_ref(py),
                        Err(RustPanic::new_err("Rust future panicked")),
                    )
                    .map_err(dump_err(py));
                });
            }
        }
    });

    Ok(py_fut)
}

/// Convert a `!Send` Rust Future into a Python awaitable with a generic runtime
///
/// __In `v0.16` this function will be removed__
///
/// # Arguments
/// * `event_loop` - The Python event loop that the awaitable should be attached to
/// * `fut` - The Rust future to be converted
///
/// # Examples
///
/// ```no_run
/// # use std::{task::{Context, Poll}, pin::Pin, future::Future};
/// #
/// # use pyo3_asyncio::{
/// #     TaskLocals,
/// #     generic::{JoinError, SpawnLocalExt, ContextExt, LocalContextExt, Runtime}
/// # };
/// #
/// # struct MyCustomJoinError;
/// #
/// # impl JoinError for MyCustomJoinError {
/// #     fn is_panic(&self) -> bool {
/// #         unreachable!()
/// #     }
/// # }
/// #
/// # struct MyCustomJoinHandle;
/// #
/// # impl Future for MyCustomJoinHandle {
/// #     type Output = Result<(), MyCustomJoinError>;
/// #
/// #     fn poll(self: Pin<&mut Self>, _cx: &mut Context) -> Poll<Self::Output> {
/// #         unreachable!()
/// #     }
/// # }
/// #
/// # struct MyCustomRuntime;
/// #
/// # impl MyCustomRuntime {
/// #     async fn sleep(_: Duration) {
/// #         unreachable!()
/// #     }
/// # }
/// #
/// # impl Runtime for MyCustomRuntime {
/// #     type JoinError = MyCustomJoinError;
/// #     type JoinHandle = MyCustomJoinHandle;
/// #
/// #     fn spawn<F>(fut: F) -> Self::JoinHandle
/// #     where
/// #         F: Future<Output = ()> + Send + 'static
/// #     {
/// #         unreachable!()
/// #     }
/// # }
/// #
/// # impl SpawnLocalExt for MyCustomRuntime {
/// #     fn spawn_local<F>(fut: F) -> Self::JoinHandle
/// #     where
/// #         F: Future<Output = ()> + 'static
/// #     {
/// #         unreachable!()
/// #     }
/// # }
/// #
/// # impl LocalContextExt for MyCustomRuntime {
/// #     fn scope_local<F, R>(locals: TaskLocals, fut: F) -> Pin<Box<dyn Future<Output = R>>>
/// #     where
/// #         F: Future<Output = R> + 'static
/// #     {
/// #         unreachable!()
/// #     }
/// # }
/// #
/// use std::{rc::Rc, time::Duration};
///
/// use pyo3::prelude::*;
///
/// /// Awaitable sleep function
/// #[pyfunction]
/// fn sleep_for(py: Python, secs: u64) -> PyResult<&PyAny> {
///     // Rc is !Send so it cannot be passed into pyo3_asyncio::generic::future_into_py
///     let secs = Rc::new(secs);
///
///     pyo3_asyncio::generic::local_future_into_py_with_loop::<MyCustomRuntime, _>(
///         pyo3_asyncio::get_running_loop(py)?,
///         async move {
///             MyCustomRuntime::sleep(Duration::from_secs(*secs)).await;
///             Python::with_gil(|py| Ok(py.None()))
///         }
///     )
/// }
/// ```
#[deprecated(
    since = "0.15.0",
    note = "Use pyo3_asyncio::generic::local_future_into_py_with_locals instead"
)]
pub fn local_future_into_py_with_loop<R, F>(event_loop: &PyAny, fut: F) -> PyResult<&PyAny>
where
    R: Runtime + SpawnLocalExt + LocalContextExt,
    F: Future<Output = PyResult<PyObject>> + 'static,
{
    let py = event_loop.py();
    local_future_into_py_with_locals::<R, F, PyObject>(
        py,
        TaskLocals::new(event_loop).copy_context(py)?,
        fut,
    )
}

/// Convert a `!Send` Rust Future into a Python awaitable with a generic runtime
///
/// __This function was deprecated in favor of [`local_future_into_py_with_locals`] in `v0.15` because
/// it became the default behaviour. In `v0.15`, any calls to this function should be
/// replaced with [`local_future_into_py_with_locals`].__
///
/// __This function will be removed in `v0.16`__
///
/// # Arguments
/// * `event_loop` - The Python event loop that the awaitable should be attached to
/// * `fut` - The Rust future to be converted
///
/// # Examples
///
/// ```no_run
/// # use std::{task::{Context, Poll}, pin::Pin, future::Future};
/// #
/// # use pyo3_asyncio::{
/// #     TaskLocals,
/// #     generic::{JoinError, SpawnLocalExt, LocalContextExt, Runtime}
/// # };
/// #
/// # struct MyCustomJoinError;
/// #
/// # impl JoinError for MyCustomJoinError {
/// #     fn is_panic(&self) -> bool {
/// #         unreachable!()
/// #     }
/// # }
/// #
/// # struct MyCustomJoinHandle;
/// #
/// # impl Future for MyCustomJoinHandle {
/// #     type Output = Result<(), MyCustomJoinError>;
/// #
/// #     fn poll(self: Pin<&mut Self>, _cx: &mut Context) -> Poll<Self::Output> {
/// #         unreachable!()
/// #     }
/// # }
/// #
/// # struct MyCustomRuntime;
/// #
/// # impl MyCustomRuntime {
/// #     async fn sleep(_: Duration) {
/// #         unreachable!()
/// #     }
/// # }
/// #
/// # impl Runtime for MyCustomRuntime {
/// #     type JoinError = MyCustomJoinError;
/// #     type JoinHandle = MyCustomJoinHandle;
/// #
/// #     fn spawn<F>(fut: F) -> Self::JoinHandle
/// #     where
/// #         F: Future<Output = ()> + Send + 'static
/// #     {
/// #         unreachable!()
/// #     }
/// # }
/// #
/// # impl SpawnLocalExt for MyCustomRuntime {
/// #     fn spawn_local<F>(fut: F) -> Self::JoinHandle
/// #     where
/// #         F: Future<Output = ()> + 'static
/// #     {
/// #         unreachable!()
/// #     }
/// # }
/// #
/// # impl LocalContextExt for MyCustomRuntime {
/// #     fn scope_local<F, R>(locals: TaskLocals, fut: F) -> Pin<Box<dyn Future<Output = R>>>
/// #     where
/// #         F: Future<Output = R> + 'static
/// #     {
/// #         unreachable!()
/// #     }
/// # }
/// #
/// use std::{rc::Rc, time::Duration};
///
/// use pyo3::prelude::*;
///
/// /// Awaitable sleep function
/// #[pyfunction]
/// fn sleep_for<'p>(py: Python<'p>, secs: u64) -> PyResult<&'p PyAny> {
///     // Rc is !Send so it cannot be passed into pyo3_asyncio::generic::future_into_py
///     let secs = Rc::new(secs);
///
///     pyo3_asyncio::generic::local_cancellable_future_into_py_with_loop::<MyCustomRuntime, _>(
///         pyo3_asyncio::get_running_loop(py)?,
///         async move {
///             MyCustomRuntime::sleep(Duration::from_secs(*secs)).await;
///             Python::with_gil(|py| Ok(py.None()))
///         }
///     )
/// }
/// ```
#[deprecated(
    since = "0.15.0",
    note = "Use pyo3_asyncio::generic::local_future_into_py_with_locals instead"
)]
#[allow(deprecated)]
pub fn local_cancellable_future_into_py_with_loop<R, F>(
    event_loop: &PyAny,
    fut: F,
) -> PyResult<&PyAny>
where
    R: Runtime + SpawnLocalExt + LocalContextExt,
    F: Future<Output = PyResult<PyObject>> + 'static,
{
    // cancellable futures became the default in 0.15
    local_future_into_py_with_loop::<R, F>(event_loop, fut)
}

/// Convert a `!Send` Rust Future into a Python awaitable with a generic runtime
///
/// If the `asyncio.Future` returned by this conversion is cancelled via `asyncio.Future.cancel`,
/// the Rust future will be cancelled as well (new behaviour in `v0.15`).
///
/// Python `contextvars` are preserved when calling async Python functions within the Rust future
/// via [`into_future`] (new behaviour in `v0.15`).
///
/// > Although `contextvars` are preserved for async Python functions, synchronous functions will
/// unfortunately fail to resolve them when called within the Rust future. This is because the
/// function is being called from a Rust thread, not inside an actual Python coroutine context.
/// >
/// > As a workaround, you can get the `contextvars` from the current task locals using
/// [`get_current_locals`] and [`TaskLocals::context`](`crate::TaskLocals::context`), then wrap your
/// synchronous function in a call to `contextvars.Context.run`. This will set the context, call the
/// synchronous function, and restore the previous context when it returns or raises an exception.
///
/// # Arguments
/// * `py` - The current PyO3 GIL guard
/// * `fut` - The Rust future to be converted
///
/// # Examples
///
/// ```no_run
/// # use std::{task::{Context, Poll}, pin::Pin, future::Future};
/// #
/// # use pyo3_asyncio::{
/// #     TaskLocals,
/// #     generic::{JoinError, SpawnLocalExt, ContextExt, LocalContextExt, Runtime}
/// # };
/// #
/// # struct MyCustomJoinError;
/// #
/// # impl JoinError for MyCustomJoinError {
/// #     fn is_panic(&self) -> bool {
/// #         unreachable!()
/// #     }
/// # }
/// #
/// # struct MyCustomJoinHandle;
/// #
/// # impl Future for MyCustomJoinHandle {
/// #     type Output = Result<(), MyCustomJoinError>;
/// #
/// #     fn poll(self: Pin<&mut Self>, _cx: &mut Context) -> Poll<Self::Output> {
/// #         unreachable!()
/// #     }
/// # }
/// #
/// # struct MyCustomRuntime;
/// #
/// # impl MyCustomRuntime {
/// #     async fn sleep(_: Duration) {
/// #         unreachable!()
/// #     }
/// # }
/// #
/// # impl Runtime for MyCustomRuntime {
/// #     type JoinError = MyCustomJoinError;
/// #     type JoinHandle = MyCustomJoinHandle;
/// #
/// #     fn spawn<F>(fut: F) -> Self::JoinHandle
/// #     where
/// #         F: Future<Output = ()> + Send + 'static
/// #     {
/// #         unreachable!()
/// #     }
/// # }
/// #
/// # impl ContextExt for MyCustomRuntime {    
/// #     fn scope<F, R>(locals: TaskLocals, fut: F) -> Pin<Box<dyn Future<Output = R> + Send>>
/// #     where
/// #         F: Future<Output = R> + Send + 'static
/// #     {
/// #         unreachable!()
/// #     }
/// #     fn get_task_locals() -> Option<TaskLocals> {
/// #         unreachable!()
/// #     }
/// # }
/// #
/// # impl SpawnLocalExt for MyCustomRuntime {
/// #     fn spawn_local<F>(fut: F) -> Self::JoinHandle
/// #     where
/// #         F: Future<Output = ()> + 'static
/// #     {
/// #         unreachable!()
/// #     }
/// # }
/// #
/// # impl LocalContextExt for MyCustomRuntime {
/// #     fn scope_local<F, R>(locals: TaskLocals, fut: F) -> Pin<Box<dyn Future<Output = R>>>
/// #     where
/// #         F: Future<Output = R> + 'static
/// #     {
/// #         unreachable!()
/// #     }
/// # }
/// #
/// use std::{rc::Rc, time::Duration};
///
/// use pyo3::prelude::*;
///
/// /// Awaitable sleep function
/// #[pyfunction]
/// fn sleep_for(py: Python, secs: u64) -> PyResult<&PyAny> {
///     // Rc is !Send so it cannot be passed into pyo3_asyncio::generic::future_into_py
///     let secs = Rc::new(secs);
///
///     pyo3_asyncio::generic::local_future_into_py::<MyCustomRuntime, _, _>(py, async move {
///         MyCustomRuntime::sleep(Duration::from_secs(*secs)).await;
///         Ok(())
///     })
/// }
/// ```
pub fn local_future_into_py<R, F, T>(py: Python, fut: F) -> PyResult<&PyAny>
where
    R: Runtime + ContextExt + SpawnLocalExt + LocalContextExt,
    F: Future<Output = PyResult<T>> + 'static,
    T: IntoPy<PyObject>,
{
    local_future_into_py_with_locals::<R, F, T>(py, get_current_locals::<R>(py)?, fut)
}
/// Convert a Rust Future into a Python awaitable with a generic runtime
///
/// __This function was deprecated in favor of [`local_future_into_py`] in `v0.15` because
/// it became the default behaviour. In `v0.15`, any calls to this function can be seamlessly
/// replaced with [`local_future_into_py`].__
///
/// __This function will be removed in `v0.16`__
///
/// # Arguments
/// * `py` - The current PyO3 GIL guard
/// * `fut` - The Rust future to be converted
///
/// # Examples
///
/// ```no_run
/// # use std::{task::{Context, Poll}, pin::Pin, future::Future};
/// #
/// # use pyo3_asyncio::{
/// #     TaskLocals,
/// #     generic::{JoinError, SpawnLocalExt, ContextExt, LocalContextExt, Runtime}
/// # };
/// #
/// # struct MyCustomJoinError;
/// #
/// # impl JoinError for MyCustomJoinError {
/// #     fn is_panic(&self) -> bool {
/// #         unreachable!()
/// #     }
/// # }
/// #
/// # struct MyCustomJoinHandle;
/// #
/// # impl Future for MyCustomJoinHandle {
/// #     type Output = Result<(), MyCustomJoinError>;
/// #
/// #     fn poll(self: Pin<&mut Self>, _cx: &mut Context) -> Poll<Self::Output> {
/// #         unreachable!()
/// #     }
/// # }
/// #
/// # struct MyCustomRuntime;
/// #
/// # impl MyCustomRuntime {
/// #     async fn sleep(_: Duration) {
/// #         unreachable!()
/// #     }
/// # }
/// #
/// # impl Runtime for MyCustomRuntime {
/// #     type JoinError = MyCustomJoinError;
/// #     type JoinHandle = MyCustomJoinHandle;
/// #
/// #     fn spawn<F>(fut: F) -> Self::JoinHandle
/// #     where
/// #         F: Future<Output = ()> + Send + 'static
/// #     {
/// #         unreachable!()
/// #     }
/// # }
/// #
/// # impl ContextExt for MyCustomRuntime {    
/// #     fn scope<F, R>(locals: TaskLocals, fut: F) -> Pin<Box<dyn Future<Output = R> + Send>>
/// #     where
/// #         F: Future<Output = R> + Send + 'static
/// #     {
/// #         unreachable!()
/// #     }
/// #     fn get_task_locals() -> Option<TaskLocals> {
/// #         unreachable!()
/// #     }
/// # }
/// #
/// # impl SpawnLocalExt for MyCustomRuntime {
/// #     fn spawn_local<F>(fut: F) -> Self::JoinHandle
/// #     where
/// #         F: Future<Output = ()> + 'static
/// #     {
/// #         unreachable!()
/// #     }
/// # }
/// #
/// # impl LocalContextExt for MyCustomRuntime {
/// #     fn scope_local<F, R>(locals: TaskLocals, fut: F) -> Pin<Box<dyn Future<Output = R>>>
/// #     where
/// #         F: Future<Output = R> + 'static
/// #     {
/// #         unreachable!()
/// #     }
/// # }
/// #
/// use std::{rc::Rc, time::Duration};
///
/// use pyo3::prelude::*;
///
/// /// Awaitable sleep function
/// #[pyfunction]
/// fn sleep_for(py: Python, secs: u64) -> PyResult<&PyAny> {
///     // Rc is !Send so it cannot be passed into pyo3_asyncio::generic::future_into_py
///     let secs = Rc::new(secs);
///
///     pyo3_asyncio::generic::local_cancellable_future_into_py::<MyCustomRuntime, _>(
///         py,
///         async move {
///             MyCustomRuntime::sleep(Duration::from_secs(*secs)).await;
///             Python::with_gil(|py| Ok(py.None()))
///         }
///     )
/// }
/// ```
///
#[deprecated(
    since = "0.15.0",
    note = "Use pyo3_asyncio::generic::local_future_into_py instead"
)]
pub fn local_cancellable_future_into_py<R, F>(py: Python, fut: F) -> PyResult<&PyAny>
where
    R: Runtime + ContextExt + SpawnLocalExt + LocalContextExt,
    F: Future<Output = PyResult<PyObject>> + 'static,
{
    local_future_into_py::<R, F, PyObject>(py, fut)
>>>>>>> ca168df6
}<|MERGE_RESOLUTION|>--- conflicted
+++ resolved
@@ -1,20 +1,16 @@
-<<<<<<< HEAD
-use std::{future::Future, marker::PhantomData};
-
-use futures::{channel::mpsc, prelude::*};
-use once_cell::sync::OnceCell;
-use pyo3::{exceptions::PyException, prelude::*, PyNativeType};
-
-use crate::{dump_err, get_event_loop, into_future, CALL_SOON, CREATE_FUTURE, EXPECT_INIT};
-=======
 use std::{
     future::Future,
+    marker::PhantomData,
     pin::Pin,
     sync::{Arc, Mutex},
     task::{Context, Poll},
 };
 
-use futures::channel::oneshot;
+use futures::{
+    channel::{mpsc, oneshot},
+    SinkExt, Stream,
+};
+use once_cell::sync::OnceCell;
 use pin_project_lite::pin_project;
 use pyo3::prelude::*;
 
@@ -23,7 +19,6 @@
     asyncio, call_soon_threadsafe, close, create_future, dump_err, err::RustPanic,
     get_running_loop, into_future_with_locals, TaskLocals,
 };
->>>>>>> ca168df6
 
 /// Generic utilities for a JoinError
 pub trait JoinError {
@@ -600,186 +595,6 @@
         }
     });
 
-<<<<<<< HEAD
-    Ok(future_rx)
-}
-
-/// Convert an async generator into a Stream
-pub fn into_stream_v1<'p, R>(
-    gen: &'p PyAny,
-) -> PyResult<impl Stream<Item = PyResult<PyObject>> + 'static>
-where
-    R: Runtime,
-{
-    let (tx, rx) = async_channel::bounded(1);
-    let anext = PyObject::from(gen.getattr("__anext__")?);
-
-    R::spawn(async move {
-        loop {
-            let fut =
-                Python::with_gil(|py| -> PyResult<_> { into_future(anext.as_ref(py).call0()?) });
-            let item = match fut {
-                Ok(fut) => match fut.await {
-                    Ok(item) => Ok(item),
-                    Err(e) => {
-                        let stop_iter = Python::with_gil(|py| {
-                            e.is_instance::<pyo3::exceptions::PyStopAsyncIteration>(py)
-                        });
-
-                        if stop_iter {
-                            // end the iteration
-                            break;
-                        } else {
-                            Err(e)
-                        }
-                    }
-                },
-                Err(e) => Err(e),
-            };
-
-            if tx.send(item).await.is_err() {
-                // receiving side was dropped
-                break;
-            }
-        }
-    });
-
-    Ok(rx)
-}
-
-fn py_true() -> PyObject {
-    static TRUE: OnceCell<PyObject> = OnceCell::new();
-    TRUE.get_or_init(|| Python::with_gil(|py| true.into_py(py)))
-        .clone()
-}
-fn py_false() -> PyObject {
-    static FALSE: OnceCell<PyObject> = OnceCell::new();
-    FALSE
-        .get_or_init(|| Python::with_gil(|py| false.into_py(py)))
-        .clone()
-}
-
-trait Sender: Send + 'static {
-    fn send(&mut self, item: PyObject) -> PyResult<PyObject>;
-    fn close(&mut self) -> PyResult<()>;
-}
-
-struct GenericSender<R>
-where
-    R: Runtime,
-{
-    runtime: PhantomData<R>,
-    tx: mpsc::Sender<PyObject>,
-}
-
-impl<R> Sender for GenericSender<R>
-where
-    R: Runtime,
-{
-    fn send(&mut self, item: PyObject) -> PyResult<PyObject> {
-        match self.tx.try_send(item.clone()) {
-            Ok(_) => Ok(py_true()),
-            Err(e) => {
-                if e.is_full() {
-                    let mut tx = self.tx.clone();
-                    Python::with_gil(move |py| {
-                        into_coroutine::<R, _>(py, async move {
-                            if tx.flush().await.is_err() {
-                                // receiving side disconnected
-                                return Ok(py_false());
-                            }
-                            if tx.send(item).await.is_err() {
-                                // receiving side disconnected
-                                return Ok(py_false());
-                            }
-                            Ok(py_true())
-                        })
-                    })
-                } else {
-                    Ok(py_false())
-                }
-            }
-        }
-    }
-    fn close(&mut self) -> PyResult<()> {
-        self.tx.close_channel();
-        Ok(())
-    }
-}
-
-#[pyclass]
-struct SenderGlue {
-    tx: Box<dyn Sender>,
-}
-#[pymethods]
-impl SenderGlue {
-    pub fn send(&mut self, item: PyObject) -> PyResult<PyObject> {
-        self.tx.send(item)
-    }
-    pub fn close(&mut self) -> PyResult<()> {
-        self.tx.close()
-    }
-}
-
-const STREAM_GLUE: &str = r#"
-import asyncio
-
-async def forward(gen, sender):
-    async for item in gen:
-        should_continue = sender.send(item)
-
-        if asyncio.iscoroutine(should_continue):
-            should_continue = await should_continue
-    
-        if should_continue:
-            continue
-        else:
-            break
-
-    sender.close()
-"#;
-
-/// Convert an async generator into a stream
-pub fn into_stream_v2<'p, R>(gen: &'p PyAny) -> PyResult<impl Stream<Item = PyObject> + 'static>
-where
-    R: Runtime,
-{
-    static GLUE_MOD: OnceCell<PyObject> = OnceCell::new();
-    let py = gen.py();
-    let glue = GLUE_MOD
-        .get_or_try_init(|| -> PyResult<PyObject> {
-            Ok(PyModule::from_code(
-                py,
-                STREAM_GLUE,
-                "pyo3_asyncio/pyo3_asyncio_glue.py",
-                "pyo3_asyncio_glue",
-            )?
-            .into())
-        })?
-        .as_ref(py);
-
-    let (tx, rx) = mpsc::channel(10);
-
-    crate::get_event_loop(py).call_method1(
-        "call_soon_threadsafe",
-        (
-            crate::get_event_loop(py).getattr("create_task")?,
-            glue.call_method1(
-                "forward",
-                (
-                    gen,
-                    SenderGlue {
-                        tx: Box::new(GenericSender {
-                            runtime: PhantomData::<R>,
-                            tx,
-                        }),
-                    },
-                ),
-            )?,
-        ),
-    )?;
-    Ok(rx)
-=======
     Ok(py_fut)
 }
 
@@ -1934,5 +1749,209 @@
     F: Future<Output = PyResult<PyObject>> + 'static,
 {
     local_future_into_py::<R, F, PyObject>(py, fut)
->>>>>>> ca168df6
+}
+
+/// Convert an async generator into a Stream
+pub fn into_stream_with_locals_v1<'p, R>(
+    locals: TaskLocals,
+    gen: &'p PyAny,
+) -> PyResult<impl Stream<Item = PyResult<PyObject>> + 'static>
+where
+    R: Runtime,
+{
+    let (tx, rx) = async_channel::bounded(1);
+    let anext = PyObject::from(gen.getattr("__anext__")?);
+
+    R::spawn(async move {
+        loop {
+            let fut = Python::with_gil(|py| -> PyResult<_> {
+                into_future_with_locals(&locals, anext.as_ref(py).call0()?)
+            });
+            let item = match fut {
+                Ok(fut) => match fut.await {
+                    Ok(item) => Ok(item),
+                    Err(e) => {
+                        let stop_iter = Python::with_gil(|py| {
+                            e.is_instance::<pyo3::exceptions::PyStopAsyncIteration>(py)
+                        });
+
+                        if stop_iter {
+                            // end the iteration
+                            break;
+                        } else {
+                            Err(e)
+                        }
+                    }
+                },
+                Err(e) => Err(e),
+            };
+
+            if tx.send(item).await.is_err() {
+                // receiving side was dropped
+                break;
+            }
+        }
+    });
+
+    Ok(rx)
+}
+
+/// Convert an async generator into a stream
+pub fn into_stream_v1<'p, R>(
+    gen: &'p PyAny,
+) -> PyResult<impl Stream<Item = PyResult<PyObject>> + 'static>
+where
+    R: Runtime + ContextExt,
+{
+    into_stream_with_locals_v1::<R>(get_current_locals::<R>(gen.py())?, gen)
+}
+
+fn py_true() -> PyObject {
+    static TRUE: OnceCell<PyObject> = OnceCell::new();
+    TRUE.get_or_init(|| Python::with_gil(|py| true.into_py(py)))
+        .clone()
+}
+fn py_false() -> PyObject {
+    static FALSE: OnceCell<PyObject> = OnceCell::new();
+    FALSE
+        .get_or_init(|| Python::with_gil(|py| false.into_py(py)))
+        .clone()
+}
+
+trait Sender: Send + 'static {
+    fn send(&mut self, locals: TaskLocals, item: PyObject) -> PyResult<PyObject>;
+    fn close(&mut self) -> PyResult<()>;
+}
+
+struct GenericSender<R>
+where
+    R: Runtime,
+{
+    runtime: PhantomData<R>,
+    tx: mpsc::Sender<PyObject>,
+}
+
+impl<R> Sender for GenericSender<R>
+where
+    R: Runtime + ContextExt,
+{
+    fn send(&mut self, locals: TaskLocals, item: PyObject) -> PyResult<PyObject> {
+        match self.tx.try_send(item.clone()) {
+            Ok(_) => Ok(py_true()),
+            Err(e) => {
+                if e.is_full() {
+                    let mut tx = self.tx.clone();
+                    Python::with_gil(move |py| {
+                        Ok(
+                            future_into_py_with_locals::<R, _, PyObject>(py, locals, async move {
+                                if tx.flush().await.is_err() {
+                                    // receiving side disconnected
+                                    return Ok(py_false());
+                                }
+                                if tx.send(item).await.is_err() {
+                                    // receiving side disconnected
+                                    return Ok(py_false());
+                                }
+                                Ok(py_true())
+                            })?
+                            .into(),
+                        )
+                    })
+                } else {
+                    Ok(py_false())
+                }
+            }
+        }
+    }
+    fn close(&mut self) -> PyResult<()> {
+        self.tx.close_channel();
+        Ok(())
+    }
+}
+
+#[pyclass]
+struct SenderGlue {
+    locals: TaskLocals,
+    tx: Box<dyn Sender>,
+}
+#[pymethods]
+impl SenderGlue {
+    pub fn send(&mut self, item: PyObject) -> PyResult<PyObject> {
+        self.tx.send(self.locals.clone(), item)
+    }
+    pub fn close(&mut self) -> PyResult<()> {
+        self.tx.close()
+    }
+}
+
+const STREAM_GLUE: &str = r#"
+import asyncio
+
+async def forward(gen, sender):
+    async for item in gen:
+        should_continue = sender.send(item)
+
+        if asyncio.iscoroutine(should_continue):
+            should_continue = await should_continue
+    
+        if should_continue:
+            continue
+        else:
+            break
+
+    sender.close()
+"#;
+
+/// Convert an async generator into a stream
+pub fn into_stream_with_locals_v2<'p, R>(
+    locals: TaskLocals,
+    gen: &'p PyAny,
+) -> PyResult<impl Stream<Item = PyObject> + 'static>
+where
+    R: Runtime + ContextExt,
+{
+    static GLUE_MOD: OnceCell<PyObject> = OnceCell::new();
+    let py = gen.py();
+    let glue = GLUE_MOD
+        .get_or_try_init(|| -> PyResult<PyObject> {
+            Ok(PyModule::from_code(
+                py,
+                STREAM_GLUE,
+                "pyo3_asyncio/pyo3_asyncio_glue.py",
+                "pyo3_asyncio_glue",
+            )?
+            .into())
+        })?
+        .as_ref(py);
+
+    let (tx, rx) = mpsc::channel(10);
+
+    locals.event_loop(py).call_method1(
+        "call_soon_threadsafe",
+        (
+            locals.event_loop(py).getattr("create_task")?,
+            glue.call_method1(
+                "forward",
+                (
+                    gen,
+                    SenderGlue {
+                        locals,
+                        tx: Box::new(GenericSender {
+                            runtime: PhantomData::<R>,
+                            tx,
+                        }),
+                    },
+                ),
+            )?,
+        ),
+    )?;
+    Ok(rx)
+}
+
+/// Convert an async generator into a stream
+pub fn into_stream_v2<'p, R>(gen: &'p PyAny) -> PyResult<impl Stream<Item = PyObject> + 'static>
+where
+    R: Runtime + ContextExt,
+{
+    into_stream_with_locals_v2::<R>(get_current_locals::<R>(gen.py())?, gen)
 }