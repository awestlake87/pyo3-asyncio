<<<<<<< HEAD
use std::{future::Future, pin::Pin, thread};
=======
use std::{future::Future, sync::Mutex};
>>>>>>> 2d315cf2

use ::tokio::{
    runtime::{Builder, Runtime},
    task,
};
<<<<<<< HEAD
use futures::future::pending;
use once_cell::{sync::OnceCell, unsync::OnceCell as UnsyncOnceCell};
=======
use once_cell::sync::{Lazy, OnceCell};
>>>>>>> 2d315cf2
use pyo3::prelude::*;

use crate::generic::{self, Runtime as GenericRuntime, SpawnLocalExt};

/// <span class="module-item stab portability" style="display: inline; border-radius: 3px; padding: 2px; font-size: 80%; line-height: 1.2;"><code>attributes</code></span>
/// re-exports for macros
#[cfg(feature = "attributes")]
pub mod re_exports {
    /// re-export pending to be used in tokio macros without additional dependency
    pub use futures::future::pending;
    /// re-export tokio::runtime to build runtimes in tokio macros without additional dependency
    pub use tokio::runtime;
}

/// <span class="module-item stab portability" style="display: inline; border-radius: 3px; padding: 2px; font-size: 80%; line-height: 1.2;"><code>attributes</code></span>
#[cfg(feature = "attributes")]
pub use pyo3_asyncio_macros::tokio_main as main;

/// <span class="module-item stab portability" style="display: inline; border-radius: 3px; padding: 2px; font-size: 80%; line-height: 1.2;"><code>attributes</code></span>
/// <span class="module-item stab portability" style="display: inline; border-radius: 3px; padding: 2px; font-size: 80%; line-height: 1.2;"><code>testing</code></span>
/// Registers a `tokio` test with the `pyo3-asyncio` test harness
#[cfg(all(feature = "attributes", feature = "testing"))]
pub use pyo3_asyncio_macros::tokio_test as test;

static TOKIO_BUILDER: Lazy<Mutex<Builder>> = Lazy::new(|| Mutex::new(multi_thread()));
static TOKIO_RUNTIME: OnceCell<Runtime> = OnceCell::new();

impl generic::JoinError for task::JoinError {
    fn is_panic(&self) -> bool {
        task::JoinError::is_panic(self)
    }
}

struct TokioRuntime;

tokio::task_local! {
    static EVENT_LOOP: UnsyncOnceCell<PyObject>;
}

impl GenericRuntime for TokioRuntime {
    type JoinError = task::JoinError;
    type JoinHandle = task::JoinHandle<()>;

    fn scope<F, R>(event_loop: PyObject, fut: F) -> Pin<Box<dyn Future<Output = R> + Send>>
    where
        F: Future<Output = R> + Send + 'static,
    {
        let cell = UnsyncOnceCell::new();
        cell.set(event_loop).unwrap();

        Box::pin(EVENT_LOOP.scope(cell, fut))
    }

    fn get_task_event_loop(py: Python) -> Option<&PyAny> {
        match EVENT_LOOP.try_with(|c| c.get().map(|event_loop| event_loop.clone().into_ref(py))) {
            Ok(event_loop) => event_loop,
            Err(_) => None,
        }
    }

    fn spawn<F>(fut: F) -> Self::JoinHandle
    where
        F: Future<Output = ()> + Send + 'static,
    {
        get_runtime().spawn(async move {
            fut.await;
        })
    }
}

impl SpawnLocalExt for TokioRuntime {
    fn scope_local<F, R>(event_loop: PyObject, fut: F) -> Pin<Box<dyn Future<Output = R>>>
    where
        F: Future<Output = R> + 'static,
    {
        let cell = UnsyncOnceCell::new();
        cell.set(event_loop).unwrap();

        Box::pin(EVENT_LOOP.scope(cell, fut))
    }

    fn spawn_local<F>(fut: F) -> Self::JoinHandle
    where
        F: Future<Output = ()> + 'static,
    {
        tokio::task::spawn_local(fut)
    }
}

<<<<<<< HEAD
/// Set the task local event loop for the given future
pub async fn scope<F, R>(event_loop: PyObject, fut: F) -> R
where
    F: Future<Output = R> + Send + 'static,
{
    TokioRuntime::scope(event_loop, fut).await
}

/// Set the task local event loop for the given !Send future
pub async fn scope_local<F, R>(event_loop: PyObject, fut: F) -> R
where
    F: Future<Output = R> + 'static,
{
    TokioRuntime::scope_local(event_loop, fut).await
}

/// Get the current event loop from either Python or Rust async task local context
///
/// This function first checks if the runtime has a task-local reference to the Python event loop.
/// If not, it calls [`get_running_loop`](`crate::get_running_loop`) to get the event loop
/// associated with the current OS thread.
pub fn get_current_loop(py: Python) -> PyResult<&PyAny> {
    generic::get_current_loop::<TokioRuntime>(py)
}

/// Initialize the Tokio Runtime with a custom build
pub fn init(runtime: Runtime) {
    TOKIO_RUNTIME
        .set(runtime)
        .expect("Tokio Runtime has already been initialized");
}

fn current_thread() -> Runtime {
    Builder::new_current_thread()
        .enable_all()
        .build()
        .expect("Couldn't build the current-thread Tokio runtime")
}

fn start_current_thread() {
    thread::spawn(move || {
        TOKIO_RUNTIME.get().unwrap().block_on(pending::<()>());
    });
}

/// Initialize the Tokio Runtime with current-thread scheduler
///
/// # Panics
/// This function will panic if called a second time. See [`init_current_thread_once`] if you want
/// to avoid this panic.
pub fn init_current_thread() {
    init(current_thread());
    start_current_thread();
=======
/// Initialize the Tokio runtime with a custom build
pub fn init(builder: Builder) {
    *TOKIO_BUILDER.lock().unwrap() = builder
>>>>>>> 2d315cf2
}

/// Get a reference to the current tokio runtime
pub fn get_runtime<'a>() -> &'a Runtime {
    TOKIO_RUNTIME.get_or_init(|| {
        TOKIO_BUILDER
            .lock()
            .unwrap()
            .build()
            .expect("Unable to build Tokio runtime")
    })
}

fn multi_thread() -> Builder {
    let mut builder = Builder::new_multi_thread();
    builder.enable_all();
    builder
}

/// Run the event loop until the given Future completes
///
/// The event loop runs until the given future is complete.
///
/// After this function returns, the event loop can be resumed with either [`run_until_complete`] or
/// [`crate::run_forever`]
///
/// # Arguments
/// * `event_loop` - The Python event loop that should run the future
/// * `fut` - The future to drive to completion
///
/// # Examples
///
/// ```
/// # use std::time::Duration;
/// #
/// # use pyo3::prelude::*;
/// #
/// # pyo3::prepare_freethreaded_python();
/// # Python::with_gil(|py| {
/// # pyo3_asyncio::with_runtime(py, || {
<<<<<<< HEAD
/// # pyo3_asyncio::tokio::init_current_thread();
/// # let event_loop = py.import("asyncio")?.call_method0("new_event_loop")?;
/// pyo3_asyncio::tokio::run_until_complete(event_loop, async move {
=======
/// pyo3_asyncio::tokio::run_until_complete(py, async move {
>>>>>>> 2d315cf2
///     tokio::time::sleep(Duration::from_secs(1)).await;
///     Ok(())
/// })?;
/// # Ok(())
/// # })
/// # .map_err(|e| {
/// #    e.print_and_set_sys_last_vars(py);  
/// # })
/// # .unwrap();
/// # });
/// ```
pub fn run_until_complete<F>(event_loop: &PyAny, fut: F) -> PyResult<()>
where
    F: Future<Output = PyResult<()>> + Send + 'static,
{
    generic::run_until_complete::<TokioRuntime, _>(event_loop, fut)
}

/// Run the event loop until the given Future completes
///
/// # Arguments
/// * `py` - The current PyO3 GIL guard
/// * `fut` - The future to drive to completion
///
/// # Examples
///
/// ```no_run
/// # use std::time::Duration;
/// #
/// # use pyo3::prelude::*;
/// #
/// fn main() {
///     Python::with_gil(|py| {
///         pyo3_asyncio::tokio::run(py, async move {
///             tokio::time::sleep(Duration::from_secs(1)).await;
///             Ok(())
///         })
///         .map_err(|e| {
///             e.print_and_set_sys_last_vars(py);  
///         })
///         .unwrap();
///     })
/// }
/// ```
pub fn run<F>(py: Python, fut: F) -> PyResult<()>
where
    F: Future<Output = PyResult<()>> + Send + 'static,
{
    generic::run::<TokioRuntime, F>(py, fut)
}

/// Convert a Rust Future into a Python awaitable
///
/// # Arguments
/// * `py` - The current PyO3 GIL guard
/// * `fut` - The Rust future to be converted
///
/// # Examples
///
/// ```
/// use std::time::Duration;
///
/// use pyo3::prelude::*;
///
/// /// Awaitable sleep function
/// #[pyfunction]
/// fn sleep_for(py: Python, secs: &PyAny) -> PyResult<PyObject> {
///     let secs = secs.extract()?;
///     pyo3_asyncio::tokio::into_coroutine(py, async move {
///         tokio::time::sleep(Duration::from_secs(secs)).await;
///         Python::with_gil(|py| Ok(py.None()))
///     })
/// }
/// ```
#[deprecated(
    since = "0.14.0",
    note = "Use the pyo3_asyncio::tokio::future_into_py instead"
)]
#[allow(deprecated)]
pub fn into_coroutine<F>(py: Python, fut: F) -> PyResult<PyObject>
where
    F: Future<Output = PyResult<PyObject>> + Send + 'static,
{
    generic::into_coroutine::<TokioRuntime, _>(py, fut)
}

/// Convert a Rust Future into a Python awaitable
///
/// # Arguments
/// * `event_loop` - The Python event loop that the awaitable should be attached to
/// * `fut` - The Rust future to be converted
///
/// # Examples
///
/// ```
/// use std::time::Duration;
///
/// use pyo3::prelude::*;
///
/// /// Awaitable sleep function
/// #[pyfunction]
/// fn sleep_for<'p>(py: Python<'p>, secs: &'p PyAny) -> PyResult<&'p PyAny> {
///     let secs = secs.extract()?;
///     pyo3_asyncio::tokio::future_into_py_with_loop(
///         pyo3_asyncio::tokio::get_current_loop(py)?,
///         async move {
///             tokio::time::sleep(Duration::from_secs(secs)).await;
///             Python::with_gil(|py| Ok(py.None()))
///         }
///     )
/// }
/// ```
pub fn future_into_py_with_loop<F>(event_loop: &PyAny, fut: F) -> PyResult<&PyAny>
where
    F: Future<Output = PyResult<PyObject>> + Send + 'static,
{
    generic::future_into_py_with_loop::<TokioRuntime, F>(event_loop, fut)
}

/// Convert a Rust Future into a Python awaitable
///
/// # Arguments
/// * `py` - The current PyO3 GIL guard
/// * `fut` - The Rust future to be converted
///
/// # Examples
///
/// ```
/// use std::time::Duration;
///
/// use pyo3::prelude::*;
///
/// /// Awaitable sleep function
/// #[pyfunction]
/// fn sleep_for<'p>(py: Python<'p>, secs: &'p PyAny) -> PyResult<&'p PyAny> {
///     let secs = secs.extract()?;
///     pyo3_asyncio::tokio::future_into_py(py, async move {
///         tokio::time::sleep(Duration::from_secs(secs)).await;
///         Python::with_gil(|py| Ok(py.None()))
///     })
/// }
/// ```
pub fn future_into_py<F>(py: Python, fut: F) -> PyResult<&PyAny>
where
    F: Future<Output = PyResult<PyObject>> + Send + 'static,
{
    generic::future_into_py::<TokioRuntime, _>(py, fut)
}

/// Convert a `!Send` Rust Future into a Python awaitable
///
/// # Arguments
/// * `event_loop` - The Python event loop that the awaitable should be attached to
/// * `fut` - The Rust future to be converted
///
/// # Examples
///
/// ```
/// use std::{rc::Rc, time::Duration};
///
/// use pyo3::prelude::*;
///
/// /// Awaitable non-send sleep function
/// #[pyfunction]
/// fn sleep_for(py: Python, secs: u64) -> PyResult<&PyAny> {
///     // Rc is non-send so it cannot be passed into pyo3_asyncio::tokio::future_into_py
///     let secs = Rc::new(secs);
///
///     pyo3_asyncio::tokio::local_future_into_py_with_loop(
///         pyo3_asyncio::tokio::get_current_loop(py)?,
///         async move {
///             tokio::time::sleep(Duration::from_secs(*secs)).await;
///             Python::with_gil(|py| Ok(py.None()))
///         }
///     )
/// }
///
/// # #[cfg(all(feature = "tokio-runtime", feature = "attributes"))]
/// #[pyo3_asyncio::tokio::main]
/// async fn main() -> PyResult<()> {
///     let event_loop = Python::with_gil(|py| -> PyResult<PyObject> {
///         Ok(pyo3_asyncio::tokio::get_current_loop(py)?.into())
///     })?;
///
///     // the main coroutine is running in a Send context, so we cannot use LocalSet here. Instead
///     // we use spawn_blocking in order to use LocalSet::block_on
///     tokio::task::spawn_blocking(move || {
///         // LocalSet allows us to work with !Send futures within tokio. Without it, any calls to
///         // pyo3_asyncio::tokio::local_future_into_py will panic.
///         tokio::task::LocalSet::new().block_on(
///             pyo3_asyncio::tokio::get_runtime(),  
///             pyo3_asyncio::tokio::scope_local(event_loop, async {
///                 Python::with_gil(|py| {
///                     let py_future = sleep_for(py, 1)?;
///                     pyo3_asyncio::tokio::into_future(py_future)
///                 })?
///                 .await?;
///
///                 Ok(())
///             })
///         )
///     }).await.unwrap()
/// }
/// # #[cfg(not(all(feature = "tokio-runtime", feature = "attributes")))]
/// # fn main() {}
/// ```
pub fn local_future_into_py_with_loop<'p, F>(event_loop: &'p PyAny, fut: F) -> PyResult<&PyAny>
where
    F: Future<Output = PyResult<PyObject>> + 'static,
{
    generic::local_future_into_py_with_loop::<TokioRuntime, _>(event_loop, fut)
}

/// Convert a `!Send` Rust Future into a Python awaitable
///
/// # Arguments
/// * `py` - The current PyO3 GIL guard
/// * `fut` - The Rust future to be converted
///
/// # Examples
///
/// ```
/// use std::{rc::Rc, time::Duration};
///
/// use pyo3::prelude::*;
///
/// /// Awaitable non-send sleep function
/// #[pyfunction]
/// fn sleep_for(py: Python, secs: u64) -> PyResult<&PyAny> {
///     // Rc is non-send so it cannot be passed into pyo3_asyncio::tokio::future_into_py
///     let secs = Rc::new(secs);
///     pyo3_asyncio::tokio::local_future_into_py(py, async move {
///         tokio::time::sleep(Duration::from_secs(*secs)).await;
///         Python::with_gil(|py| Ok(py.None()))
///     })
/// }
///
/// # #[cfg(all(feature = "tokio-runtime", feature = "attributes"))]
/// #[pyo3_asyncio::tokio::main]
/// async fn main() -> PyResult<()> {
///     let event_loop = Python::with_gil(|py| {
///         PyObject::from(pyo3_asyncio::tokio::get_current_loop(py).unwrap())
///     });
///
///     // the main coroutine is running in a Send context, so we cannot use LocalSet here. Instead
///     // we use spawn_blocking in order to use LocalSet::block_on
///     tokio::task::spawn_blocking(move || {
///         // LocalSet allows us to work with !Send futures within tokio. Without it, any calls to
///         // pyo3_asyncio::tokio::local_future_into_py will panic.
///         tokio::task::LocalSet::new().block_on(
///             pyo3_asyncio::tokio::get_runtime(),  
///             pyo3_asyncio::tokio::scope_local(event_loop, async {
///                 Python::with_gil(|py| {
///                     let py_future = sleep_for(py, 1)?;
///                     pyo3_asyncio::tokio::into_future(py_future)
///                 })?
///                 .await?;
///
///                 Ok(())
///             })
///         )
///     }).await.unwrap()
/// }
/// # #[cfg(not(all(feature = "tokio-runtime", feature = "attributes")))]
/// # fn main() {}
/// ```
pub fn local_future_into_py<F>(py: Python, fut: F) -> PyResult<&PyAny>
where
    F: Future<Output = PyResult<PyObject>> + 'static,
{
    generic::local_future_into_py::<TokioRuntime, _>(py, fut)
}

/// Convert a Python `awaitable` into a Rust Future
///
/// This function converts the `awaitable` into a Python Task using `run_coroutine_threadsafe`. A
/// completion handler sends the result of this Task through a
/// `futures::channel::oneshot::Sender<PyResult<PyObject>>` and the future returned by this function
/// simply awaits the result through the `futures::channel::oneshot::Receiver<PyResult<PyObject>>`.
///
/// # Arguments
/// * `awaitable` - The Python `awaitable` to be converted
///
/// # Examples
///
/// ```
/// use std::time::Duration;
///
/// use pyo3::prelude::*;
///
/// const PYTHON_CODE: &'static str = r#"
/// import asyncio
///
/// async def py_sleep(duration):
///     await asyncio.sleep(duration)
/// "#;
///
/// async fn py_sleep(seconds: f32) -> PyResult<()> {
///     let test_mod = Python::with_gil(|py| -> PyResult<PyObject> {
///         Ok(
///             PyModule::from_code(
///                 py,
///                 PYTHON_CODE,
///                 "test_into_future/test_mod.py",
///                 "test_mod"
///             )?
///             .into()
///         )
///     })?;
///
///     Python::with_gil(|py| {
///         pyo3_asyncio::tokio::into_future(
///             test_mod
///                 .call_method1(py, "py_sleep", (seconds.into_py(py),))?
///                 .as_ref(py),
///         )
///     })?
///     .await?;
///     Ok(())    
/// }
/// ```
pub fn into_future(awaitable: &PyAny) -> PyResult<impl Future<Output = PyResult<PyObject>> + Send> {
    generic::into_future::<TokioRuntime>(awaitable)
}<|MERGE_RESOLUTION|>--- conflicted
+++ resolved
@@ -1,19 +1,13 @@
-<<<<<<< HEAD
-use std::{future::Future, pin::Pin, thread};
-=======
-use std::{future::Future, sync::Mutex};
->>>>>>> 2d315cf2
+use std::{future::Future, pin::Pin, sync::Mutex};
 
 use ::tokio::{
     runtime::{Builder, Runtime},
     task,
 };
-<<<<<<< HEAD
-use futures::future::pending;
-use once_cell::{sync::OnceCell, unsync::OnceCell as UnsyncOnceCell};
-=======
-use once_cell::sync::{Lazy, OnceCell};
->>>>>>> 2d315cf2
+use once_cell::{
+    sync::{Lazy, OnceCell},
+    unsync::OnceCell as UnsyncOnceCell,
+};
 use pyo3::prelude::*;
 
 use crate::generic::{self, Runtime as GenericRuntime, SpawnLocalExt};
@@ -103,7 +97,6 @@
     }
 }
 
-<<<<<<< HEAD
 /// Set the task local event loop for the given future
 pub async fn scope<F, R>(event_loop: PyObject, fut: F) -> R
 where
@@ -129,39 +122,9 @@
     generic::get_current_loop::<TokioRuntime>(py)
 }
 
-/// Initialize the Tokio Runtime with a custom build
-pub fn init(runtime: Runtime) {
-    TOKIO_RUNTIME
-        .set(runtime)
-        .expect("Tokio Runtime has already been initialized");
-}
-
-fn current_thread() -> Runtime {
-    Builder::new_current_thread()
-        .enable_all()
-        .build()
-        .expect("Couldn't build the current-thread Tokio runtime")
-}
-
-fn start_current_thread() {
-    thread::spawn(move || {
-        TOKIO_RUNTIME.get().unwrap().block_on(pending::<()>());
-    });
-}
-
-/// Initialize the Tokio Runtime with current-thread scheduler
-///
-/// # Panics
-/// This function will panic if called a second time. See [`init_current_thread_once`] if you want
-/// to avoid this panic.
-pub fn init_current_thread() {
-    init(current_thread());
-    start_current_thread();
-=======
 /// Initialize the Tokio runtime with a custom build
 pub fn init(builder: Builder) {
     *TOKIO_BUILDER.lock().unwrap() = builder
->>>>>>> 2d315cf2
 }
 
 /// Get a reference to the current tokio runtime
@@ -202,13 +165,8 @@
 /// # pyo3::prepare_freethreaded_python();
 /// # Python::with_gil(|py| {
 /// # pyo3_asyncio::with_runtime(py, || {
-<<<<<<< HEAD
-/// # pyo3_asyncio::tokio::init_current_thread();
 /// # let event_loop = py.import("asyncio")?.call_method0("new_event_loop")?;
 /// pyo3_asyncio::tokio::run_until_complete(event_loop, async move {
-=======
-/// pyo3_asyncio::tokio::run_until_complete(py, async move {
->>>>>>> 2d315cf2
 ///     tokio::time::sleep(Duration::from_secs(1)).await;
 ///     Ok(())
 /// })?;
